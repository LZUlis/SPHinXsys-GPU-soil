/* -------------------------------------------------------------------------*
 *								SPHinXsys									*
 * -------------------------------------------------------------------------*
 * SPHinXsys (pronunciation: s'finksis) is an acronym from Smoothed Particle*
 * Hydrodynamics for industrial compleX systems. It provides C++ APIs for	*
 * physical accurate simulation and aims to model coupled industrial dynamic*
 * systems including fluid, solid, multi-body dynamics and beyond with SPH	*
 * (smoothed particle hydrodynamics), a meshless computational method using	*
 * particle discretization.													*
 *																			*
 * SPHinXsys is partially funded by German Research Foundation				*
 * (Deutsche Forschungsgemeinschaft) DFG HU1527/6-1, HU1527/10-1,			*
 *  HU1527/12-1 and HU1527/12-4													*
 *                                                                          *
 * Portions copyright (c) 2017-2022 Technical University of Munich and		*
 * the authors' affiliations.												*
 *                                                                          *
 * Licensed under the Apache License, Version 2.0 (the "License"); you may  *
 * not use this file except in compliance with the License. You may obtain a*
 * copy of the License at http://www.apache.org/licenses/LICENSE-2.0.       *
 *                                                                          *
 * ------------------------------------------------------------------------*/
/**
 * @file 	level_set.h
 * @brief 	Level set is a function which is defined as signed distance to a surface or interface.
 * @author	Chi ZHang and Xiangyu Hu
 */

#ifndef LEVEL_SET_H
#define LEVEL_SET_H

#include "mesh_with_data_packages.h"
#include "adaptation.h"
#include "base_geometry.h"

namespace SPH
{
<<<<<<< HEAD
	class LevelSet;
	class Kernel;

	/**
	 * @class LevelSetDataPackage
	 * @brief Fixed memory level set data packed in a package.
	 * Level set is the signed distance to an interface,
	 * here, the surface of a body.
	 */
	class LevelSetDataPackage : public GridDataPackage<4, 6>
	{
	public:
		bool is_core_pkg_;					 /**< If true, the package is near to zero level set. */
		PackageData<Real> phi_;				 
		PackageDataAddress<Real> phi_addrs_; 
		PackageData<Vecd> phi_gradient_;
		PackageDataAddress<Vecd> phi_gradient_addrs_;
		PackageData<Real> kernel_weight_;
		PackageDataAddress<Real> kernel_weight_addrs_;
		PackageData<Vecd> kernel_gradient_;
		PackageDataAddress<Vecd> kernel_gradient_addrs_;

		/** mark the near interface cells. 0 for zero level set cut cells,
		 * -1 and 1 for negative and positive cut cells,
		 * 0 can also be for other cells in the region closed
		 * by negative and positive cut cells
		 */
		PackageData<int> near_interface_id_;
		PackageDataAddress<int> near_interface_id_addrs_;

		/** default constructor,  data and address arrays are allocated but not initialized */
		LevelSetDataPackage();
		virtual ~LevelSetDataPackage(){};

		void registerAllVariables();
		void initializeSingularData(Real far_field_level_set);
		void initializeBasicData(Shape &shape);
		void computeKernelIntegrals(LevelSet &level_set);
		void computeLevelSetGradient();
		void stepReinitialization();
		void stepDiffusionLevelSetSign();
		void markNearInterface(Real small_shift_factor);
	};

=======
>>>>>>> d8f73ef3
	/**
	 * @class BaseLevelSet
	 * @brief A abstract describes a level set field defined on a mesh.
	 */
	class BaseLevelSet : public BaseMeshField
	{
	public:
		BaseLevelSet(Shape &shape, SPHAdaptation &sph_adaptation);
		virtual ~BaseLevelSet(){};

		virtual void cleanInterface(Real small_shift_factor) = 0;
		virtual void correctTopology(Real small_shift_factor) = 0;
		virtual bool probeIsWithinMeshBound(const Vecd &position) = 0;
		virtual Real probeSignedDistance(const Vecd &position) = 0;
		virtual Vecd probeNormalDirection(const Vecd &position) = 0;
		virtual Vecd probeLevelSetGradient(const Vecd &position) = 0;
		virtual Real probeKernelIntegral(const Vecd &position, Real h_ratio = 1.0) = 0;
		virtual Vecd probeKernelGradientIntegral(const Vecd &position, Real h_ratio = 1.0) = 0;

	protected:
		Shape &shape_; /**< the geometry is described by the level set. */
		SPHAdaptation &sph_adaptation_;

		/** for computing volume fraction occupied by a shape.*/
		Real computeHeaviside(Real phi, Real half_width);
	};

	/**
	 * @class LevelSet
	 * @brief Mesh with level set data as packages.
	 * Note that the mesh containing the data packages are cell-based
	 * but within the data package, the data is grid-based.
	 * Note that the level set data is initialized after the constructor.
	 */
	class LevelSet : public MeshWithGridDataPackages<GridDataPackage<4, 1>>,
					 public BaseLevelSet
	{
	public:
		typedef GridDataPackage<4, 1> LevelSetDataPackage;
		ConcurrentVec<LevelSetDataPackage *> core_data_pkgs_; /**< packages near to zero level set. */
		Real global_h_ratio_;

		/** This constructor only initialize far field. */
		LevelSet(BoundingBox tentative_bounds
				, Real data_spacing
				, size_t buffer_size
				, Shape &shape
				, SPHAdaptation &sph_adaptation);
		/** This constructor generate inner packages too. */
		LevelSet(BoundingBox tentative_bounds
				, Real data_spacing
				, Shape &shape
				, SPHAdaptation &sph_adaptation);
		virtual ~LevelSet(){};

		virtual void cleanInterface(Real small_shift_factor) override;
		virtual void correctTopology(Real small_shift_factor) override;
		virtual bool probeIsWithinMeshBound(const Vecd &position) override;
		virtual Real probeSignedDistance(const Vecd &position) override;
		virtual Vecd probeNormalDirection(const Vecd &position) override;
		virtual Vecd probeLevelSetGradient(const Vecd &position) override;
		virtual Real probeKernelIntegral(const Vecd &position, Real h_ratio = 1.0) override;
		virtual Vecd probeKernelGradientIntegral(const Vecd &position, Real h_ratio = 1.0) override;
		virtual void writeMeshFieldToPlt(std::ofstream &output_file) override;
		bool isWithinCorePackage(Vecd position);
		Real computeKernelIntegral(const Vecd &position);
		Vecd computeKernelGradientIntegral(const Vecd &position);

	protected:
		DiscreteVariable<Real> phi_;
		DiscreteVariable<int> near_interface_id_;
		DiscreteVariable<Vecd> phi_gradient_;
		DiscreteVariable<Real> kernel_weight_;
		DiscreteVariable<Vecd> kernel_gradient_;
		Kernel &kernel_;

		void initializeDataForSingularPackage(LevelSetDataPackage *data_pkg, Real far_field_level_set);
		void initializeBasicDataForAPackage(LevelSetDataPackage *data_pkg, Shape &shape);
		void redistanceInterfaceForAPackage(LevelSetDataPackage *core_data_pkg);

		void finishDataPackages();
		void reinitializeLevelSet();
		void markNearInterface(Real small_shift_factor);
		void redistanceInterface();
		void diffuseLevelSetSign();
		void updateLevelSetGradient();
		void updateKernelIntegrals();
		bool isInnerPackage(const Vecu &cell_index);
		void initializeDataInACell(const Vecu &cell_index);
		void initializeAddressesInACell(const Vecu &cell_index);
		void tagACellIsInnerPackage(const Vecu &cell_index);

		// upwind algorithm choosing candidate difference by the sign
		Real upwindDifference(Real sign, Real df_p, Real df_n);
	};

	/**
	 * @class RefinedLevelSet
	 * @brief level set  which has double resolution of a coarse level set.
	 */
	class RefinedLevelSet : public RefinedMesh<LevelSet>
	{
	public:
		RefinedLevelSet(BoundingBox tentative_bounds
					   , LevelSet &coarse_level_set
					   , Shape &shape
					   , SPHAdaptation &sph_adaptation
					   );
		virtual ~RefinedLevelSet(){};

	protected:
		void initializeDataInACellFromCoarse(const Vecu &cell_index);
	};

	/**
	 * @class MultilevelLevelSet
	 * @brief Defining a multilevel level set for a complex region.
	 */
	class MultilevelLevelSet : public MultilevelMesh<BaseLevelSet, LevelSet, RefinedLevelSet>
	{
	public:
		MultilevelLevelSet(BoundingBox tentative_bounds
						  , Real reference_data_spacing
						  , size_t total_levels
						  , Shape &shape
						  , SPHAdaptation &sph_adaptation
						  );
		virtual ~MultilevelLevelSet(){};

		virtual void cleanInterface(Real small_shift_factor) override;
		virtual void correctTopology(Real small_shift_factor) override;
		virtual bool probeIsWithinMeshBound(const Vecd &position) override;
		virtual Real probeSignedDistance(const Vecd &position) override;
		virtual Vecd probeNormalDirection(const Vecd &position) override;
		virtual Vecd probeLevelSetGradient(const Vecd &position) override;
		virtual Real probeKernelIntegral(const Vecd &position, Real h_ratio = 1.0) override;
		virtual Vecd probeKernelGradientIntegral(const Vecd &position, Real h_ratio = 1.0) override;

	protected:
		inline size_t getProbeLevel(const Vecd &position);
		inline size_t getCoarseLevel(Real h_ratio);
	};
}
#endif // LEVEL_SET_H<|MERGE_RESOLUTION|>--- conflicted
+++ resolved
@@ -35,53 +35,6 @@
 
 namespace SPH
 {
-<<<<<<< HEAD
-	class LevelSet;
-	class Kernel;
-
-	/**
-	 * @class LevelSetDataPackage
-	 * @brief Fixed memory level set data packed in a package.
-	 * Level set is the signed distance to an interface,
-	 * here, the surface of a body.
-	 */
-	class LevelSetDataPackage : public GridDataPackage<4, 6>
-	{
-	public:
-		bool is_core_pkg_;					 /**< If true, the package is near to zero level set. */
-		PackageData<Real> phi_;				 
-		PackageDataAddress<Real> phi_addrs_; 
-		PackageData<Vecd> phi_gradient_;
-		PackageDataAddress<Vecd> phi_gradient_addrs_;
-		PackageData<Real> kernel_weight_;
-		PackageDataAddress<Real> kernel_weight_addrs_;
-		PackageData<Vecd> kernel_gradient_;
-		PackageDataAddress<Vecd> kernel_gradient_addrs_;
-
-		/** mark the near interface cells. 0 for zero level set cut cells,
-		 * -1 and 1 for negative and positive cut cells,
-		 * 0 can also be for other cells in the region closed
-		 * by negative and positive cut cells
-		 */
-		PackageData<int> near_interface_id_;
-		PackageDataAddress<int> near_interface_id_addrs_;
-
-		/** default constructor,  data and address arrays are allocated but not initialized */
-		LevelSetDataPackage();
-		virtual ~LevelSetDataPackage(){};
-
-		void registerAllVariables();
-		void initializeSingularData(Real far_field_level_set);
-		void initializeBasicData(Shape &shape);
-		void computeKernelIntegrals(LevelSet &level_set);
-		void computeLevelSetGradient();
-		void stepReinitialization();
-		void stepDiffusionLevelSetSign();
-		void markNearInterface(Real small_shift_factor);
-	};
-
-=======
->>>>>>> d8f73ef3
 	/**
 	 * @class BaseLevelSet
 	 * @brief A abstract describes a level set field defined on a mesh.
