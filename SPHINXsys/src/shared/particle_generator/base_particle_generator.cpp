/**
 * @file 	base_particle_generator.cpp
 * @author	Luhui Han, Chi ZHang and Xiangyu Hu
 */

#include "base_particle_generator.h"

#include "base_body.h"
#include "base_particles.h"
#include "in_output.h"

namespace SPH
{
	//=================================================================================================//
	BaseParticleGenerator::BaseParticleGenerator(SPHBody &sph_body)
		: base_particles_(sph_body.base_particles_),
		pos_n_(base_particles_->pos_n_), unsorted_id_(base_particles_->unsorted_id_)
	{
		if (sph_body.base_particles_ == nullptr || sph_body.base_material_ == nullptr)
		{
			std::cout << "\n Error: Particles or Materials have not been defined yet!" << std::endl;
			std::cout << __FILE__ << ':' << __LINE__ << std::endl;
			exit(1);
		}
	}
	//=================================================================================================//
<<<<<<< HEAD
	ParticleGeneratorDirect::ParticleGeneratorDirect(StdVec<Vecd>& pos_0, Real volume) : ParticleGenerator()
	{
		// we add the generated particles for the direct generator
		for(auto& pos: pos_0)
		{
			positions_volumes_.push_back(std::make_pair(pos, volume));
		}
	}
	//=================================================================================================//
	void ParticleGenerator::initialize(SPHBody *sph_body)
=======
	void BaseParticleGenerator::initializePosition(const Vecd &position)
	{
		pos_n_.push_back(position);
		unsorted_id_.push_back(base_particles_->total_real_particles_);
		base_particles_->total_real_particles_ ++;
	}
	//=================================================================================================//
	ParticleGenerator::ParticleGenerator(SPHBody &sph_body)
		: BaseParticleGenerator(sph_body), Vol_(base_particles_->Vol_) {}
	//=================================================================================================//
	void ParticleGenerator::initializePositionAndVolume(const Vecd &position, Real volume)
	{
		initializePosition(position);
		Vol_.push_back(volume);
	}
	//=================================================================================================//
	SurfaceParticleGenerator::SurfaceParticleGenerator(SPHBody &sph_body)
		: ParticleGenerator(sph_body),
		  n_(*base_particles_->getVariableByName<Vecd>("NormalDirection")),
		  thickness_(*base_particles_->getVariableByName<Real>("Thickness"))
>>>>>>> 890f4ded
	{
		sph_body.sph_adaptation_->getKernel()->reduceOnce();
	}
	//=================================================================================================//
	void SurfaceParticleGenerator::initializeSurfaceProperties(const Vecd &surface_normal, Real thickness)
	{
<<<<<<< HEAD
        base_particles->reserve(positions_volumes_.size());
		for (size_t i = 0; i < positions_volumes_.size(); ++i)
=======
		n_.push_back(surface_normal);
		thickness_.push_back(thickness);
	}
	//=================================================================================================//
	void ObserverParticleGenerator::initializeGeometricVariables()
	{
		for (size_t i = 0; i < positions_.size(); ++i)
>>>>>>> 890f4ded
		{
			initializePositionAndVolume(positions_[i], 0.0);
		}
	}
	//=================================================================================================//
	ParticleGeneratorReload::
		ParticleGeneratorReload(SPHBody &sph_body, InOutput &in_output, const std::string &reload_body_name)
		: ParticleGenerator(sph_body)
	{
		if (!fs::exists(in_output.reload_folder_))
		{
			std::cout << "\n Error: the particle reload folder:" << in_output.reload_folder_ << " is not exists" << std::endl;
			std::cout << __FILE__ << ':' << __LINE__ << std::endl;
			exit(1);
		}

		file_path_ = in_output.reload_folder_ + "/" + reload_body_name + "_rld.xml";
	}
	//=================================================================================================//
	void ParticleGeneratorReload::initializeGeometricVariables()
	{
		base_particles_->readFromXmlForReloadParticle(file_path_);
	}
	//=================================================================================================//
}<|MERGE_RESOLUTION|>--- conflicted
+++ resolved
@@ -24,18 +24,6 @@
 		}
 	}
 	//=================================================================================================//
-<<<<<<< HEAD
-	ParticleGeneratorDirect::ParticleGeneratorDirect(StdVec<Vecd>& pos_0, Real volume) : ParticleGenerator()
-	{
-		// we add the generated particles for the direct generator
-		for(auto& pos: pos_0)
-		{
-			positions_volumes_.push_back(std::make_pair(pos, volume));
-		}
-	}
-	//=================================================================================================//
-	void ParticleGenerator::initialize(SPHBody *sph_body)
-=======
 	void BaseParticleGenerator::initializePosition(const Vecd &position)
 	{
 		pos_n_.push_back(position);
@@ -56,17 +44,12 @@
 		: ParticleGenerator(sph_body),
 		  n_(*base_particles_->getVariableByName<Vecd>("NormalDirection")),
 		  thickness_(*base_particles_->getVariableByName<Real>("Thickness"))
->>>>>>> 890f4ded
 	{
 		sph_body.sph_adaptation_->getKernel()->reduceOnce();
 	}
 	//=================================================================================================//
 	void SurfaceParticleGenerator::initializeSurfaceProperties(const Vecd &surface_normal, Real thickness)
 	{
-<<<<<<< HEAD
-        base_particles->reserve(positions_volumes_.size());
-		for (size_t i = 0; i < positions_volumes_.size(); ++i)
-=======
 		n_.push_back(surface_normal);
 		thickness_.push_back(thickness);
 	}
@@ -74,7 +57,6 @@
 	void ObserverParticleGenerator::initializeGeometricVariables()
 	{
 		for (size_t i = 0; i < positions_.size(); ++i)
->>>>>>> 890f4ded
 		{
 			initializePositionAndVolume(positions_[i], 0.0);
 		}
