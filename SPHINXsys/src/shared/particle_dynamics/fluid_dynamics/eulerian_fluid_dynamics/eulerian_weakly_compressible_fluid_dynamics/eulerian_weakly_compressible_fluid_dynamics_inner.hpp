--- conflicted
+++ resolved
@@ -43,7 +43,6 @@
 		template <class RiemannSolverType>
 		BaseIntegration1stHalf<RiemannSolverType>::BaseIntegration1stHalf(BaseInnerRelation &inner_relation)
 			: BaseIntegration(inner_relation), riemann_solver_(this->fluid_, this->fluid_) {}
-<<<<<<< HEAD
 		//=================================================================================================//
 		template <class RiemannSolverType>
 		void BaseIntegration1stHalf<RiemannSolverType>::initialization(size_t index_i, Real dt)
@@ -60,24 +59,6 @@
 		}
 		//=================================================================================================//
 		template <class RiemannSolverType>
-=======
-		//=================================================================================================//
-		template <class RiemannSolverType>
-		void BaseIntegration1stHalf<RiemannSolverType>::initialization(size_t index_i, Real dt)
-		{
-			rho_[index_i] += drho_dt_[index_i] * dt * 0.5;
-			p_[index_i] = fluid_.getPressure(rho_[index_i]);
-		}
-		//=================================================================================================//
-		template <class RiemannSolverType>
-		void BaseIntegration1stHalf<RiemannSolverType>::update(size_t index_i, Real dt)
-		{
-			mom_[index_i] += dmom_dt_[index_i] * dt;
-			vel_[index_i] = mom_[index_i] / rho_[index_i];
-		}
-		//=================================================================================================//
-		template <class RiemannSolverType>
->>>>>>> 2ca51cfb
 		void BaseIntegration1stHalf<RiemannSolverType>::interaction(size_t index_i, Real dt)
 		{
 			FluidState state_i(rho_[index_i], vel_[index_i], p_[index_i]);
@@ -90,21 +71,11 @@
 				Vecd &e_ij = inner_neighborhood.e_ij_[n];
 
 				FluidState state_j(rho_[index_j], vel_[index_j], p_[index_j]);
-<<<<<<< HEAD
 				FluidStarState interface_state = riemann_solver_.getInterfaceState(state_i, state_j, e_ij);
 				Real rho_star = this->fluid_.DensityFromPressure(interface_state.p_);
 
 				momentum_change_rate -= 2.0 *
 					((rho_star * interface_state.vel_) * interface_state.vel_.transpose() + interface_state.p_ * Matd::Identity()) * e_ij * dW_ijV_j;
-=======
-				FluidState interface_state = riemann_solver_.getInterfaceState(state_i, state_j, e_ij);
-				Real p_star = interface_state.p_;
-				Vecd vel_star = interface_state.vel_;
-				Real rho_star = this->fluid_.DensityFromPressure(p_star);
-
-				momentum_change_rate -= 2.0 *
-										(SimTK::outer(rho_star * vel_star, vel_star) + p_star * Matd(1.0)) * e_ij * dW_ijV_j;
->>>>>>> 2ca51cfb
 			}
 			dmom_dt_[index_i] = momentum_change_rate;
 		}
@@ -132,19 +103,10 @@
 				Real dW_ijV_j = inner_neighborhood.dW_ijV_j_[n];
 
 				FluidState state_j(rho_[index_j], vel_[index_j], p_[index_j]);
-<<<<<<< HEAD
 				FluidStarState interface_state = riemann_solver_.getInterfaceState(state_i, state_j, e_ij);
 
 				Real rho_star = this->fluid_.DensityFromPressure(interface_state.p_);
 				density_change_rate -= 2.0 * (rho_star * interface_state.vel_).dot(e_ij) * dW_ijV_j;
-=======
-				FluidState interface_state = riemann_solver_.getInterfaceState(state_i, state_j, e_ij);
-				Real p_star = interface_state.p_;
-				Vecd vel_star = interface_state.vel_;
-				Real rho_star = this->fluid_.DensityFromPressure(p_star);
-
-				density_change_rate -= 2.0 * dot(rho_star * vel_star, e_ij) * dW_ijV_j;
->>>>>>> 2ca51cfb
 			}
 			drho_dt_[index_i] = density_change_rate;
 		};
@@ -152,9 +114,4 @@
 	}
 	//=================================================================================================//
 }
-<<<<<<< HEAD
-#endif // EULERIAN_WEAKLY_COMPRESSIBLE_FLUID_DYNAMICS_INNER_HPP
-=======
-#endif // EULERIAN_WEAKLY_COMPRESSIBLE_FLUID_DYNAMICS_INNER_HPP
-	   //=================================================================================================//
->>>>>>> 2ca51cfb
+#endif // EULERIAN_WEAKLY_COMPRESSIBLE_FLUID_DYNAMICS_INNER_HPP