--- conflicted
+++ resolved
@@ -244,11 +244,7 @@
 		class SolidRelaxationStepInner : public RelaxationStepInner
 		{
 		public:
-<<<<<<< HEAD
-			explicit SolidRelaxationStepInner(BaseInnerBodyRelation* body_inner_relation, bool level_set_correction = false) :
-=======
 			explicit SolidRelaxationStepInner(BaseBodyRelationInner* body_inner_relation, bool level_set_correction = false) :
->>>>>>> f10bb7b4
 				RelaxationStepInner(body_inner_relation, level_set_correction),
 				update_solid_particle_position_(real_body_) {};
 			virtual ~SolidRelaxationStepInner() {};
