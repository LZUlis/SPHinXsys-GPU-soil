/* -------------------------------------------------------------------------*
 *								SPHinXsys									*
 * -------------------------------------------------------------------------*
 * SPHinXsys (pronunciation: s'finksis) is an acronym from Smoothed Particle*
 * Hydrodynamics for industrial compleX systems. It provides C++ APIs for	*
 * physical accurate simulation and aims to model coupled industrial dynamic*
 * systems including fluid, solid, multi-body dynamics and beyond with SPH	*
 * (smoothed particle hydrodynamics), a meshless computational method using	*
 * particle discretization.													*
 *																			*
 * SPHinXsys is partially funded by German Research Foundation				*
 * (Deutsche Forschungsgemeinschaft) DFG HU1527/6-1, HU1527/10-1,			*
 *  HU1527/12-1 and HU1527/12-4													*
 *                                                                          *
 * Portions copyright (c) 2017-2022 Technical University of Munich and		*
 * the authors' affiliations.												*
 *                                                                          *
 * Licensed under the Apache License, Version 2.0 (the "License"); you may  *
 * not use this file except in compliance with the License. You may obtain a*
 * copy of the License at http://www.apache.org/licenses/LICENSE-2.0.       *
 *                                                                          *
 * ------------------------------------------------------------------------*/
/**
 * @file 	contact_dynamics.h
 * @brief 	Here, we define the algorithm classes for solid contact dynamics.
 * @details We consider here a weakly compressible solids.
 * @author	Chi ZHang and Xiangyu Hu
 */

#ifndef CONTACT_DYNAMICS_H
#define CONTACT_DYNAMICS_H

#include "general_solid_dynamics.h"
#include "sph_data_containers.h"

namespace SPH
{
	class SPHBody;
	class Kernel;
	namespace solid_dynamics
	{
		typedef DataDelegateContact<SolidParticles, SolidParticles> ContactDynamicsData;
		typedef DataDelegateContact<SolidParticles, SolidParticles> ContactWithWallData;

		class ContactDensityAccessor
		{
		protected:
			ContactDensityAccessor(BaseParticles& particles,const std::string &variable_name): contact_density_(*particles.registerSharedVariable<Real>(variable_name)){};
			~ContactDensityAccessor() = default;
			StdLargeVec<Real>& contact_density_;
		};

		/**
		 * @class SelfContactDensitySummation
		 * @brief Computing the summation density due to solid self-contact model.
		 */
		class SelfContactDensitySummation : public ContactDensityAccessor, public LocalDynamics, public SolidDataInner
		{
		public:
			explicit SelfContactDensitySummation(SelfSurfaceContactRelation &self_contact_relation);
			virtual ~SelfContactDensitySummation(){};

			inline void interaction(size_t index_i, Real dt = 0.0)
			{
				Real sigma = 0.0;
				const Neighborhood &inner_neighborhood = inner_configuration_[index_i];
				for (size_t n = 0; n != inner_neighborhood.current_size_; ++n)
				{
					Real corrected_W_ij = std::max(inner_neighborhood.W_ij_[n] - offset_W_ij_, 0.0);
					sigma += corrected_W_ij * mass_[inner_neighborhood.j_[n]];
				}
				contact_density_[index_i] = sigma;
			};

		protected:
<<<<<<< HEAD
			StdLargeVec<Real>* self_contact_density_;
=======
>>>>>>> 19942110
			StdLargeVec<Real> &mass_;
			Real offset_W_ij_;
		};

		/**
		 * @class ContactDensitySummation
		 * @brief Computing the summation density due to solid-solid contact model.
		 */
		class ContactDensitySummation : public ContactDensityAccessor, public LocalDynamics, public ContactDynamicsData
		{
		public:
			explicit ContactDensitySummation(SurfaceContactRelation &solid_body_contact_relation);
			virtual ~ContactDensitySummation(){};

			inline void interaction(size_t index_i, Real dt = 0.0)
			{
				/** Contact interaction. */
				Real sigma = 0.0;
				for (size_t k = 0; k < contact_configuration_.size(); ++k)
				{
					StdLargeVec<Real> &contact_mass_k = *(contact_mass_[k]);
					Neighborhood &contact_neighborhood = (*contact_configuration_[k])[index_i];

					for (size_t n = 0; n != contact_neighborhood.current_size_; ++n)
					{
						Real corrected_W_ij = std::max(contact_neighborhood.W_ij_[n] - offset_W_ij_[k], 0.0);
						sigma += corrected_W_ij * contact_mass_k[contact_neighborhood.j_[n]];
					}
				}
				contact_density_[index_i] = sigma;
			};

		protected:
<<<<<<< HEAD
			StdLargeVec<Real>* contact_density_;
=======
>>>>>>> 19942110
			StdLargeVec<Real> &mass_;
			StdVec<StdLargeVec<Real> *> contact_mass_;
			StdVec<Real> offset_W_ij_;
		};

		/**
		 * @class ShellContactDensity
		 * @brief Computing the contact density due to shell contact using a
		 * 		 surface integral being solved by Gauss-Legendre quadrature integration.
		 */
		class ShellContactDensity : public ContactDensityAccessor, public LocalDynamics, public ContactDynamicsData
		{
		public:
			explicit ShellContactDensity(SurfaceContactRelation &solid_body_contact_relation);
			virtual ~ShellContactDensity(){};

			inline void interaction(size_t index_i, Real dt = 0.0)
			{
				/** shell contact interaction. */
				Real sigma = 0.0;
				Real contact_density_i = 0.0;

				for (size_t k = 0; k < contact_configuration_.size(); ++k)
				{
					StdLargeVec<Real> &contact_Vol_k = *(contact_Vol_[k]);
					Neighborhood &contact_neighborhood = (*contact_configuration_[k])[index_i];
					for (size_t n = 0; n != contact_neighborhood.current_size_; ++n)
					{
						Real corrected_W_ij = std::max(contact_neighborhood.W_ij_[n] - offset_W_ij_[k], 0.0);
						sigma += corrected_W_ij * contact_Vol_k[contact_neighborhood.j_[n]];
					}
					constexpr Real heuristic_limiter = 0.4;
					// With heuristic_limiter, the maximum contact pressure is heuristic_limiter * K (Bulk modulus).
					// The contact pressure applied to fewer particles than on solids, yielding high acceleration locally,
					// which is one source of instability. Thus, we add a heuristic_limiter
					// to maintain enough contact pressure to prevent penetration while also maintaining stability.
					contact_density_i += heuristic_limiter * sigma * calibration_factor_[k];
				}
				contact_density_[index_i] = contact_density_i;
			};

		protected:
			Solid &solid_;
			Kernel *kernel_;

			Real particle_spacing_;
			StdVec<Real> calibration_factor_;
			StdVec<Real> offset_W_ij_;
<<<<<<< HEAD
			StdLargeVec<Real>* contact_density_;
=======
>>>>>>> 19942110
			StdVec<StdLargeVec<Real> *> contact_Vol_;

			/** Abscissas and weights for Gauss-Legendre quadrature integration with n=3 nodes */
			const StdVec<Real> three_gaussian_points_ = {-0.7745966692414834, 0.0, 0.7745966692414834};
			const StdVec<Real> three_gaussian_weights_ = {0.5555555555555556, 0.8888888888888889, 0.5555555555555556};
		};

		/**
		 * @class SelfContactForce
		 * @brief Computing the self-contact force.
		 */
		class SelfContactForce : public LocalDynamics, public SolidDataInner
		{
		public:
			explicit SelfContactForce(SelfSurfaceContactRelation &self_contact_relation);
			virtual ~SelfContactForce(){};

			inline void interaction(size_t index_i, Real dt = 0.0)
			{
				Real Vol_i = Vol_[index_i];
				Vecd vel_i = vel_[index_i];
				Real p_i = self_contact_density_[index_i] * solid_.ContactStiffness();

				/** Inner interaction. */
				Vecd force = Vecd::Zero();
				const Neighborhood &inner_neighborhood = inner_configuration_[index_i];
				for (size_t n = 0; n != inner_neighborhood.current_size_; ++n)
				{
					size_t index_j = inner_neighborhood.j_[n];
					const Vecd &e_ij = inner_neighborhood.e_ij_[n];
					Real p_star = 0.5 * (p_i + self_contact_density_[index_j] * solid_.ContactStiffness());
					Real impedance_p = 0.5 * contact_impedance_ * (vel_i - vel_[index_j]).dot(-e_ij);
					// force to mimic pressure
					force -= 2.0 * (p_star + impedance_p) * e_ij * Vol_i * inner_neighborhood.dW_ijV_j_[n];
				}
				acc_prior_[index_i] += force / mass_[index_i];
			};

		protected:
			Solid &solid_;
			StdLargeVec<Real> &mass_, &self_contact_density_, &Vol_;
			StdLargeVec<Vecd> &acc_prior_, &vel_;
			Real contact_impedance_;
		};

		/**
		 * @class ContactForce
		 * @brief Computing the contact force.
		 */
		class ContactForce : public LocalDynamics, public ContactDynamicsData
		{
		public:
			explicit ContactForce(SurfaceContactRelation &solid_body_contact_relation);
			virtual ~ContactForce(){};

			inline void interaction(size_t index_i, Real dt = 0.0)
			{
				Real Vol_i = Vol_[index_i];
				Real p_i = contact_density_[index_i] * solid_.ContactStiffness();
				/** Contact interaction. */
				Vecd force = Vecd::Zero();
				for (size_t k = 0; k < contact_configuration_.size(); ++k)
				{
					StdLargeVec<Real> &contact_density_k = *(contact_contact_density_[k]);
					Solid *solid_k = contact_solids_[k];

					Neighborhood &contact_neighborhood = (*contact_configuration_[k])[index_i];
					for (size_t n = 0; n != contact_neighborhood.current_size_; ++n)
					{
						size_t index_j = contact_neighborhood.j_[n];
						Vecd e_ij = contact_neighborhood.e_ij_[n];

						Real p_star = 0.5 * (p_i + contact_density_k[index_j] * solid_k->ContactStiffness());
						// force due to pressure
						force -= 2.0 * p_star * e_ij * Vol_i * contact_neighborhood.dW_ijV_j_[n];
					}
				}
				acc_prior_[index_i] += force / mass_[index_i];
			};

		protected:
			Solid &solid_;
			StdLargeVec<Real> &contact_density_, &Vol_, &mass_;
			StdLargeVec<Vecd> &acc_prior_;
			StdVec<Solid *> contact_solids_;
			StdVec<StdLargeVec<Real> *> contact_contact_density_;
		};

		/**
		 * @class ContactForceFromWall
		 * @brief Computing the contact force from a rigid wall.
		 *  Note that the body surface of the wall should be
		 *  updated before computing the contact force.
		 */
		class ContactForceFromWall : public LocalDynamics, public ContactWithWallData
		{
		public:
			explicit ContactForceFromWall(SurfaceContactRelation &solid_body_contact_relation);
			virtual ~ContactForceFromWall(){};

			inline void interaction(size_t index_i, Real dt = 0.0)
			{
				Real Vol_i = Vol_[index_i];
				Real p_i = contact_density_[index_i] * solid_.ContactStiffness();
				/** Contact interaction. */
				Vecd force = Vecd::Zero();
				for (size_t k = 0; k < contact_configuration_.size(); ++k)
				{
					Neighborhood &contact_neighborhood = (*contact_configuration_[k])[index_i];
					for (size_t n = 0; n != contact_neighborhood.current_size_; ++n)
					{
						Vecd e_ij = contact_neighborhood.e_ij_[n];

						// force due to pressure
						force -= 2.0 * p_i * e_ij * Vol_i * contact_neighborhood.dW_ijV_j_[n];
					}
				}
				acc_prior_[index_i] += force / mass_[index_i];
			};

		protected:
			Solid &solid_;
			StdLargeVec<Real> &contact_density_, &Vol_, &mass_;
			StdLargeVec<Vecd> &acc_prior_;
		};

		/**
		 * @class ContactForceToWall
		 * @brief Computing contact force acting on a rigid wall.
		 */
		class ContactForceToWall : public LocalDynamics, public ContactDynamicsData
		{
		public:
			explicit ContactForceToWall(SurfaceContactRelation &solid_body_contact_relation);
			virtual ~ContactForceToWall(){};

			inline void interaction(size_t index_i, Real dt = 0.0)
			{
				Real Vol_i = Vol_[index_i];
				/** Contact interaction. */
				Vecd force = Vecd::Zero();
				for (size_t k = 0; k < contact_configuration_.size(); ++k)
				{
					StdLargeVec<Real> &contact_density_k = *(contact_contact_density_[k]);
					Solid *solid_k = contact_solids_[k];

					Neighborhood &contact_neighborhood = (*contact_configuration_[k])[index_i];
					for (size_t n = 0; n != contact_neighborhood.current_size_; ++n)
					{
						size_t index_j = contact_neighborhood.j_[n];
						Vecd e_ij = contact_neighborhood.e_ij_[n];

						Real p_star = contact_density_k[index_j] * solid_k->ContactStiffness();
						// force due to pressure
						force -= 2.0 * p_star * e_ij * Vol_i * contact_neighborhood.dW_ijV_j_[n];
					}
				}
				acc_prior_[index_i] += force / mass_[index_i];
			};

		protected:
			StdLargeVec<Real> &Vol_, &mass_;
			StdLargeVec<Vecd> &acc_prior_;
			StdVec<Solid *> contact_solids_;
			StdVec<StdLargeVec<Real> *> contact_contact_density_;
		};

		/**
		 * @class PairwiseFrictionFromWall
		 * @brief Damping to wall by which the wall velocity is not updated
		 * and the mass of wall particle is not considered.
		 * Note that, currently, this class works only when the contact
		 * bodies have the same resolution.
		 */
		class PairwiseFrictionFromWall : public LocalDynamics, public ContactWithWallData
		{
		public:
			PairwiseFrictionFromWall(BaseContactRelation &contact_relation, Real eta);
			virtual ~PairwiseFrictionFromWall(){};

			inline void interaction(size_t index_i, Real dt = 0.0)
			{
				Real Vol_i = Vol_[index_i];
				Real mass_i = mass_[index_i];
				Vecd &vel_i = vel_[index_i];

				std::array<Real, MaximumNeighborhoodSize> parameter_b;

				/** Contact interaction. */
				for (size_t k = 0; k < contact_configuration_.size(); ++k)
				{
					StdLargeVec<Vecd> &vel_k = *(wall_vel_n_[k]);
					StdLargeVec<Vecd> &n_k = *(wall_n_[k]);
					Neighborhood &contact_neighborhood = (*contact_configuration_[k])[index_i];
					// forward sweep
					for (size_t n = 0; n != contact_neighborhood.current_size_; ++n)
					{
						size_t index_j = contact_neighborhood.j_[n];
						Vecd &e_ij = contact_neighborhood.e_ij_[n];

						parameter_b[n] = eta_ * contact_neighborhood.dW_ijV_j_[n] * Vol_i * dt / contact_neighborhood.r_ij_[n];

						// only update particle i
						Vecd vel_derivative = (vel_i - vel_k[index_j]);
						Vecd n_j = e_ij.dot(n_k[index_j]) > 0.0 ? n_k[index_j] : -1.0 * n_k[index_j];
						vel_derivative -= SMAX(0.0, vel_derivative.dot(n_j)) * n_j;
						vel_i += parameter_b[n] * vel_derivative / (mass_i - 2.0 * parameter_b[n]);
					}
					// backward sweep
					for (size_t n = contact_neighborhood.current_size_; n != 0; --n)
					{
						size_t index_j = contact_neighborhood.j_[n - 1];
						Vecd &e_ij = contact_neighborhood.e_ij_[n];

						// only update particle i
						Vecd vel_derivative = (vel_i - vel_k[index_j]);
						Vecd n_j = e_ij.dot(n_k[index_j]) > 0.0 ? n_k[index_j] : -1.0 * n_k[index_j];
						vel_derivative -= SMAX(0.0, vel_derivative.dot(n_j)) * n_j;
						vel_i += parameter_b[n - 1] * vel_derivative / (mass_i - 2.0 * parameter_b[n - 1]);
					}
				}
			};

		protected:
			Real eta_; /**< friction coefficient */
			StdLargeVec<Real> &Vol_, &mass_;
			StdLargeVec<Vecd> &vel_;
			StdVec<StdLargeVec<Vecd> *> wall_vel_n_, wall_n_;
		};

		/**
		 * @class DynamicContactForceWithWall
		 * @brief Computing the contact force with a rigid wall.
		 *  Note that the body surface of the wall should be
		 *  updated before computing the contact force.
		 */
		class DynamicContactForceWithWall : public LocalDynamics, public ContactDynamicsData
		{
		public:
			explicit DynamicContactForceWithWall(SurfaceContactRelation &solid_body_contact_relation, Real penalty_strength = 1.0);
			virtual ~DynamicContactForceWithWall(){};

			inline void interaction(size_t index_i, Real dt = 0.0)
			{
				Real Vol_i = Vol_[index_i];
				Vecd vel_i = vel_[index_i];

				/** Contact interaction. */
				Vecd force = Vecd::Zero();
				for (size_t k = 0; k < contact_configuration_.size(); ++k)
				{
					Real particle_spacing_j1 = 1.0 / contact_bodies_[k]->sph_adaptation_->ReferenceSpacing();
					Real particle_spacing_ratio2 =
						1.0 / (sph_body_.sph_adaptation_->ReferenceSpacing() * particle_spacing_j1);
					particle_spacing_ratio2 *= 0.1 * particle_spacing_ratio2;

					StdLargeVec<Vecd> &n_k = *(contact_n_[k]);
					StdLargeVec<Vecd> &vel_n_k = *(contact_vel_n_[k]);

					Neighborhood &contact_neighborhood = (*contact_configuration_[k])[index_i];
					for (size_t n = 0; n != contact_neighborhood.current_size_; ++n)
					{
						size_t index_j = contact_neighborhood.j_[n];
						Vecd e_ij = contact_neighborhood.e_ij_[n];
						Vecd n_k_j = n_k[index_j];

						Real impedance_p = 0.5 * impedance_ * (vel_i - vel_n_k[index_j]).dot(-n_k_j);
						Real overlap = contact_neighborhood.r_ij_[n] * n_k_j.dot(e_ij);
						Real delta = 2.0 * overlap * particle_spacing_j1;
						Real beta = delta < 1.0 ? (1.0 - delta) * (1.0 - delta) * particle_spacing_ratio2 : 0.0;
						Real penalty_p = penalty_strength_ * beta * fabs(overlap) * reference_pressure_;

						// force due to pressure
						force -= 2.0 * (impedance_p + penalty_p) * e_ij.dot(n_k_j) *
								 n_k_j * Vol_i * contact_neighborhood.dW_ijV_j_[n];
					}
				}

				acc_prior_[index_i] += force / mass_[index_i];
			};

		protected:
			Solid &solid_;
			StdLargeVec<Real> &Vol_, &mass_;
			StdLargeVec<Vecd> &vel_, &acc_prior_;
			StdVec<StdLargeVec<Vecd> *> contact_vel_n_, contact_n_;
			Real penalty_strength_;
			Real impedance_, reference_pressure_;
		};
	}
}
#endif // CONTACT_DYNAMICS_H<|MERGE_RESOLUTION|>--- conflicted
+++ resolved
@@ -73,10 +73,6 @@
 			};
 
 		protected:
-<<<<<<< HEAD
-			StdLargeVec<Real>* self_contact_density_;
-=======
->>>>>>> 19942110
 			StdLargeVec<Real> &mass_;
 			Real offset_W_ij_;
 		};
@@ -110,10 +106,6 @@
 			};
 
 		protected:
-<<<<<<< HEAD
-			StdLargeVec<Real>* contact_density_;
-=======
->>>>>>> 19942110
 			StdLargeVec<Real> &mass_;
 			StdVec<StdLargeVec<Real> *> contact_mass_;
 			StdVec<Real> offset_W_ij_;
@@ -162,10 +154,6 @@
 			Real particle_spacing_;
 			StdVec<Real> calibration_factor_;
 			StdVec<Real> offset_W_ij_;
-<<<<<<< HEAD
-			StdLargeVec<Real>* contact_density_;
-=======
->>>>>>> 19942110
 			StdVec<StdLargeVec<Real> *> contact_Vol_;
 
 			/** Abscissas and weights for Gauss-Legendre quadrature integration with n=3 nodes */
