--- conflicted
+++ resolved
@@ -21,7 +21,6 @@
 			: LocalDynamics(self_contact_relation.sph_body_), SolidDataInner(self_contact_relation),
 			  mass_(particles_->mass_)
 		{
-<<<<<<< HEAD
             if(auto ptr = particles_->getVariableByName<Real>("SelfContactDensity"))
                 self_contact_density_ = ptr;
             else
@@ -31,11 +30,6 @@
             }
 			Real dp_1 = self_contact_relation.sph_body_->sph_adaptation_->ReferenceSpacing();
 			offset_W_ij_ = self_contact_relation.sph_body_->sph_adaptation_->getKernel()->W(dp_1, Vecd(0.0));
-=======
-			particles_->registerVariable(self_contact_density_, "SelfContactDensity");
-			Real dp_1 = self_contact_relation.sph_body_.sph_adaptation_->ReferenceSpacing();
-			offset_W_ij_ = self_contact_relation.sph_body_.sph_adaptation_->getKernel()->W(dp_1, Vecd(0.0));
->>>>>>> 003ade8b
 		}
 		//=================================================================================================//
 		void SelfContactDensitySummation::interaction(size_t index_i, Real dt)
