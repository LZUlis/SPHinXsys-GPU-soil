--- conflicted
+++ resolved
@@ -51,73 +51,6 @@
 	//=================================================================================================//
 	LinearElasticSolid::
 		LinearElasticSolid(Real rho0, Real youngs_modulus, Real poisson_ratio) : ElasticSolid(rho0)
-<<<<<<< HEAD
-	{
-		material_type_ = "LinearElasticSolid";
-		E0_ = youngs_modulus;
-		nu_ = poisson_ratio;
-		G0_ = getShearModulus(youngs_modulus, poisson_ratio);
-		K0_ = getBulkModulus(youngs_modulus, poisson_ratio);
-		lambda0_ = getLambda(youngs_modulus, poisson_ratio);
-		setSoundSpeeds();
-		setContactStiffness(c0_);
-	}
-	//=================================================================================================//
-	Real LinearElasticSolid::getBulkModulus(Real youngs_modulus, Real poisson_ratio)
-	{
-		return youngs_modulus / 3.0 / (1.0 - 2.0 * poisson_ratio);
-	}
-	//=================================================================================================//
-	Real LinearElasticSolid::getShearModulus(Real youngs_modulus, Real poisson_ratio)
-	{
-		return 0.5 * youngs_modulus/ (1.0 + poisson_ratio);
-	}
-	//=================================================================================================//
-	Real LinearElasticSolid::getLambda(Real youngs_modulus, Real poisson_ratio)
-	{
-		return nu_ * youngs_modulus / (1.0 + poisson_ratio) / (1.0 - 2.0 * poisson_ratio);
-	}
-	//=================================================================================================//
-	Matd LinearElasticSolid::ConstitutiveRelation(Matd &F, size_t particle_index_i)
-	{
-		Matd strain = 0.5 * (~F * F - Matd(1.0));
-		Matd sigmaPK2 = lambda0_ * strain.trace() * Matd(1.0) + 2.0 * G0_ * strain;
-		return sigmaPK2;
-	}
-	//=================================================================================================//
-	Matd LinearElasticSolid::EulerianConstitutiveRelation(Matd &almansi_strain, Matd &F, size_t particle_index_i)
-	{
-		return lambda0_ * almansi_strain.trace() * Matd(1.0) + 2.0 * G0_ * almansi_strain;
-	}
-	//=================================================================================================//
-	Real LinearElasticSolid::VolumetricKirchhoff(Real J)
-	{
-		return K0_ * J * (J - 1);
-	}
-	//=================================================================================================//
-	Matd NeoHookeanSolid::ConstitutiveRelation(Matd &F, size_t particle_index_i)
-	{
-		Matd right_cauchy = ~F * F;
-		Matd sigmaPK2 = G0_ * Matd(1.0) + (lambda0_ * log(det(F)) - G0_) * inverse(right_cauchy);
-		return sigmaPK2;
-	}
-	//=================================================================================================//
-	Matd NeoHookeanSolid::EulerianConstitutiveRelation(Matd &almansi_strain, Matd &F, size_t particle_index_i)
-	{
-		Real J = det(F);
-		Matd B = inverse(-2.0 * almansi_strain + Matd(1.0));
-		Matd cauchy_stress = 0.5 * K0_ * (J - 1.0 / J) * Matd(1.0)
-			+ G0_ * pow(J, -2.0 / (Real)Dimensions - 1.0) * (B - B.trace() / (Real)Dimensions * Matd(1.0));
-		return cauchy_stress;
-	}
-	//=================================================================================================//
-	Real NeoHookeanSolid::VolumetricKirchhoff(Real J)
-	{
-		return 0.5 * K0_ * (J * J - 1);
-	}
-	//=================================================================================================//
-	Matd FeneNeoHookeanSolid::ConstitutiveRelation(Matd &F, size_t particle_index_i)
-=======
 	{
 		material_type_ = "LinearElasticSolid";
 		assignElasticMaterialParameters(youngs_modulus, poisson_ratio);
@@ -288,7 +221,6 @@
 	}	
 	//=================================================================================================//
 	Matd FeneNeoHookeanSolid::ConstitutiveRelation(Matd& F, size_t particle_index_i)
->>>>>>> 4b650f61
 	{
 		Matd right_cauchy = ~F * F;
 		Matd strain = 0.5 * (right_cauchy - Matd(1.0));
