--- conflicted
+++ resolved
@@ -10,7 +10,7 @@
  *																			*
  * SPHinXsys is partially funded by German Research Foundation				*
  * (Deutsche Forschungsgemeinschaft) DFG HU1527/6-1, HU1527/10-1,			*
- *  HU1527/12-1 and HU1527/12-4													*
+ *  HU1527/12-1 and HU1527/12-4												*
  *                                                                          *
  * Portions copyright (c) 2017-2022 Technical University of Munich and		*
  * the authors' affiliations.												*
@@ -21,7 +21,6 @@
  *                                                                          *
  * ------------------------------------------------------------------------*/
 /**
-<<<<<<< HEAD
  * @file 	kernel_hyperbolic.h
  * @brief 	Here, we define hyperbolic kernel functions.
  * @details Numerical experiments suggests
@@ -30,16 +29,6 @@
  * 			predictions. Therefore, the application of this kernel should be clarified.
  * @author	Chi ZHang and Xiangyu Hu
  */
-=======
-* @file kernel_hyperbolic.h
-* @brief Here, we define hyperbolic kernel functions.
-* @details  Numerical experiments suggests
-* the this kernel is more stable than gaussian like kernel due to its spike
-* at the origin. However, it is also found that such kernels give bad density
-* predictions. Therefore, the application of this kernel should be clarified.
-* @author	Chi Zhang and Xiangyu Hu
-*/
->>>>>>> 2ca51cfb
 
 
 #ifndef KERNEL_HYPERBOLIC_H
