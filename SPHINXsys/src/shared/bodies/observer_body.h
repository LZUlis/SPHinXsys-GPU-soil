--- conflicted
+++ resolved
@@ -34,10 +34,6 @@
 
 namespace SPH
 {
-<<<<<<< HEAD
-	//TODO: to be consider to be called as ProbeBody
-=======
->>>>>>> 88d239da
 	class ObserverBody : public SPHBody
 	{
 	public:
