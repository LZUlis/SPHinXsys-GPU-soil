/* -------------------------------------------------------------------------*
 *								SPHinXsys									*
 * -------------------------------------------------------------------------*
 * SPHinXsys (pronunciation: s'finksis) is an acronym from Smoothed Particle*
 * Hydrodynamics for industrial compleX systems. It provides C++ APIs for	*
 * physical accurate simulation and aims to model coupled industrial dynamic*
 * systems including fluid, solid, multi-body dynamics and beyond with SPH	*
 * (smoothed particle hydrodynamics), a meshless computational method using	*
 * particle discretization.													*
 *																			*
 * SPHinXsys is partially funded by German Research Foundation				*
 * (Deutsche Forschungsgemeinschaft) DFG HU1527/6-1, HU1527/10-1,			*
 *  HU1527/12-1 and HU1527/12-4												*
 *                                                                          *
 * Portions copyright (c) 2017-2022 Technical University of Munich and		*
 * the authors' affiliations.												*
 *                                                                          *
 * Licensed under the Apache License, Version 2.0 (the "License"); you may  *
 * not use this file except in compliance with the License. You may obtain a*
 * copy of the License at http://www.apache.org/licenses/LICENSE-2.0.       *
 *                                                                          *
 * ------------------------------------------------------------------------*/
/**
 * @file 	diffusion_reaction_particles.h
 * @brief 	This is the derived class of diffusion reaction particles.
 * @author	Chi ZHang and Xiangyu Hu
 */

#ifndef DIFFUSION_REACTION_PARTICLES_H
#define DIFFUSION_REACTION_PARTICLES_H

#include "base_particles.h"
#include "base_body.h"
#include "base_material.h"
#include "diffusion_reaction.h"

namespace SPH
{

	/**
	 * @class DiffusionReactionParticles
	 * @brief A group of particles with diffusion or/and reactions particle data.
	 */
	template <class BaseParticlesType, class DiffusionReactionMaterialType>
	class DiffusionReactionParticles : public BaseParticlesType
	{
	protected:
		StdVec<std::string> all_species_names_;
		std::map<std::string, size_t> species_indexes_map_;
		StdVec<StdLargeVec<Real> *> diffusion_species_;
		StdVec<StdLargeVec<Real> *> gradient_species_;
		StdVec<StdLargeVec<Real> *> reactive_species_;

	public:
		StdVec<StdLargeVec<Real>> all_species_; /**< array of diffusion/reaction scalars */
		DiffusionReactionMaterialType &diffusion_reaction_material_;
		static constexpr int NumReactiveSpecies = DiffusionReactionMaterialType::NumReactiveSpecies;
		typedef DiffusionReactionMaterialType DiffusionReactionMaterial;

		DiffusionReactionParticles(SPHBody &sph_body, DiffusionReactionMaterialType *diffusion_reaction_material)
			: BaseParticlesType(sph_body, diffusion_reaction_material),
			  all_species_names_(diffusion_reaction_material->AllSpeciesNames()),
			  species_indexes_map_(diffusion_reaction_material->AllSpeciesIndexMap()),
			  diffusion_reaction_material_(*diffusion_reaction_material)
		{
			all_species_.resize(all_species_names_.size());
			const IndexVector &diffusion_species_indexes = diffusion_reaction_material_.DiffusionSpeciesIndexes();
			const IndexVector &gradient_species_indexes = diffusion_reaction_material_.GradientSpeciesIndexes();
			for (size_t i = 0; i != diffusion_species_indexes.size(); ++i)
			{
				diffusion_species_.push_back(&all_species_[diffusion_species_indexes[i]]);
				gradient_species_.push_back(&all_species_[gradient_species_indexes[i]]);
			}

			const IndexVector &reactive_species_indexes = diffusion_reaction_material_.ReactiveSpeciesIndexes();
			for (size_t i = 0; i != reactive_species_indexes.size(); ++i)
			{
				reactive_species_.push_back(&all_species_[reactive_species_indexes[i]]);
			}
		};
		virtual ~DiffusionReactionParticles(){};

		StdVec<std::string> &AllSpeciesNames() { return all_species_names_; };
		std::map<std::string, size_t> AllSpeciesIndexMap() { return species_indexes_map_; };
		StdVec<StdLargeVec<Real> *> &DiffusionSpecies() { return diffusion_species_; };
		StdVec<StdLargeVec<Real> *> &GradientSpecies() { return gradient_species_; };
		StdVec<StdLargeVec<Real> *> &ReactiveSpecies() { return reactive_species_; };

		virtual void initializeOtherVariables() override
		{
			BaseParticlesType::initializeOtherVariables();

			std::map<std::string, size_t>::iterator itr;
			for (itr = species_indexes_map_.begin(); itr != species_indexes_map_.end(); ++itr)
			{
				// Register a specie.
				this->registerVariable(all_species_[itr->second], itr->first);
				/** the scalars will be sorted if particle sorting is called, Note that we call a template function from a template class. */
				this->template registerSortableVariable<Real>(itr->first);
				/** add species to basic output particle data. */
				this->template addVariableToWrite<Real>(itr->first);
			}
<<<<<<< HEAD

			constexpr int type_index = DataTypeIndex<Real>::value;
			for (size_t m = 0; m < number_of_diffusion_species_; ++m)
			{
				// register reactive change rate terms without giving variable name
				std::get<type_index>(this->all_particle_data_).push_back(&diffusion_dt_[m]);
				diffusion_dt_[m].resize(this->real_particles_bound_, Real(0));
			}
=======
>>>>>>> 19942110
		};

		virtual DiffusionReactionParticles<BaseParticlesType, DiffusionReactionMaterialType> *ThisObjectPtr() override { return this; };
	};
}
#endif // DIFFUSION_REACTION_PARTICLES_H<|MERGE_RESOLUTION|>--- conflicted
+++ resolved
@@ -100,17 +100,6 @@
 				/** add species to basic output particle data. */
 				this->template addVariableToWrite<Real>(itr->first);
 			}
-<<<<<<< HEAD
-
-			constexpr int type_index = DataTypeIndex<Real>::value;
-			for (size_t m = 0; m < number_of_diffusion_species_; ++m)
-			{
-				// register reactive change rate terms without giving variable name
-				std::get<type_index>(this->all_particle_data_).push_back(&diffusion_dt_[m]);
-				diffusion_dt_[m].resize(this->real_particles_bound_, Real(0));
-			}
-=======
->>>>>>> 19942110
 		};
 
 		virtual DiffusionReactionParticles<BaseParticlesType, DiffusionReactionMaterialType> *ThisObjectPtr() override { return this; };
