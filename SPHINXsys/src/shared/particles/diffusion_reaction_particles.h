--- conflicted
+++ resolved
@@ -109,10 +109,6 @@
 		virtual ElectroPhysiologyParticles* ThisObjectPtr() override { return this; };
 
 	};
-<<<<<<< HEAD
-}
-#endif //DIFFUSION_REACTION_PARTICLES_H
-=======
 	/**
 	 * @class ElectroPhysiologyReducedParticles
 	 * @brief A group of reduced particles with electrophysiology particle data.
@@ -134,4 +130,4 @@
 		};
 	};
 }
->>>>>>> 1e17d459
+#endif //DIFFUSION_REACTION_PARTICLES_H