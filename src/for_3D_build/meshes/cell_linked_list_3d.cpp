/**
 * @file 	cell_linked_list_supplementary.cpp
 * @author	Luhui Han, Chi Zhang and Xiangyu Hu
 */

#include "cell_linked_list.h"

#include "base_particles.hpp"

namespace SPH
{
<<<<<<< HEAD
//=================================================================================================//
void CellLinkedList ::allocateMeshDataMatrix()
{
    Allocate3dArray(cell_index_lists_, all_cells_);
    Allocate3dArray(cell_data_lists_, all_cells_);
}
//=================================================================================================//
void CellLinkedList ::deleteMeshDataMatrix()
{
    Delete3dArray(cell_index_lists_, all_cells_);
    Delete3dArray(cell_data_lists_, all_cells_);
}
//=================================================================================================//
void CellLinkedList::clearCellLists()
{
    mesh_parallel_for(MeshRange(Array3i::Zero(), all_cells_),
                      [&](int i, int j, int k)
                      {
                          cell_index_lists_[i][j][k].clear();
                      });
}
//=================================================================================================//
void CellLinkedList::UpdateCellListData(BaseParticles &base_particles)
{
    Vecd *pos = base_particles.ParticlePositions();
    mesh_parallel_for(
        MeshRange(Array3i::Zero(), all_cells_),
        [&](int i, int j, int k)
        {
            cell_data_lists_[i][j][k].clear();
            ConcurrentIndexVector &cell_list = cell_index_lists_[i][j][k];
            for (size_t s = 0; s != cell_list.size(); ++s)
            {
                size_t index = cell_list[s];
                cell_data_lists_[i][j][k].emplace_back(std::make_pair(index, pos[index]));
            }
        });
}
//=================================================================================================//
void CellLinkedList::updateSplitCellLists(SplitCellLists &split_cell_lists)
{
    clearSplitCellLists(split_cell_lists);
    mesh_parallel_for(
        MeshRange(Array3i::Zero(), all_cells_),
        [&](int i, int j, int k)
        {
            size_t real_particles_in_cell = cell_index_lists_[i][j][k].size();
            if (real_particles_in_cell != 0)
            {
                split_cell_lists[transferMeshIndexTo1D(Array3i(3, 3, 3), Array3i(i % 3, j % 3, k % 3))]
                    .push_back(&cell_index_lists_[i][j][k]);
            }
        });
}
//=================================================================================================//
void CellLinkedList ::insertParticleIndex(size_t particle_index, const Vecd &particle_position)
{
    Array3i cell_pos = CellIndexFromPosition(particle_position);
    cell_index_lists_[cell_pos[0]][cell_pos[1]][cell_pos[2]].emplace_back(particle_index);
}
//=================================================================================================//
void CellLinkedList ::InsertListDataEntry(size_t particle_index, const Vecd &particle_position)
{
    Array3i cell_pos = CellIndexFromPosition(particle_position);
    cell_data_lists_[cell_pos[0]][cell_pos[1]][cell_pos[2]].emplace_back(
        std::make_pair(particle_index, particle_position));
}
//=================================================================================================//
ListData CellLinkedList::findNearestListDataEntry(const Vecd &position)
{
    Real min_distance_sqr = MaxReal;
    ListData nearest_entry = std::make_pair(MaxSize_t, MaxReal * Vecd::Ones());
=======
>>>>>>> 46901bb6

//=================================================================================================//
void CellLinkedList::
    tagBoundingCells(StdVec<CellLists> &cell_data_lists, const BoundingBox &bounding_bounds, int axis)
{
    int second_axis = NextAxis(axis);
    int third_axis = NextNextAxis(axis);
    Array3i body_lower_bound_cell_ = CellIndexFromPosition(bounding_bounds.first_);
    Array3i body_upper_bound_cell_ = CellIndexFromPosition(bounding_bounds.second_);

    // lower bound cells
    for (int k = SMAX(body_lower_bound_cell_[third_axis] - 1, 0);
         k < SMIN(body_upper_bound_cell_[third_axis] + 2, all_cells_[third_axis]); ++k)
    {
        for (int j = SMAX(body_lower_bound_cell_[second_axis] - 1, 0);
             j < SMIN(body_upper_bound_cell_[second_axis] + 2, all_cells_[second_axis]); ++j)
        {
            for (int i = SMAX(body_lower_bound_cell_[axis] - 1, 0);
                 i < SMIN(body_lower_bound_cell_[axis] + 2, all_cells_[axis]); ++i)
            {
                Array3i cell = Array3i::Zero();
                cell[axis] = i;
                cell[second_axis] = j;
                cell[third_axis] = k;
                cell_data_lists[0].first.push_back(&getCellDataList(cell_index_lists_, cell));
                cell_data_lists[0].second.push_back(&getCellDataList(cell_data_lists_, cell));
            }
        }
    }

    // upper bound cells
    for (int k = SMAX(body_lower_bound_cell_[third_axis] - 1, 0);
         k < SMIN(body_upper_bound_cell_[third_axis] + 2, all_cells_[third_axis]); ++k)
    {
        for (int j = SMAX(body_lower_bound_cell_[second_axis] - 1, 0);
             j < SMIN(body_upper_bound_cell_[second_axis] + 2, all_cells_[second_axis]); ++j)
        {
            for (int i = SMAX(body_upper_bound_cell_[axis] - 1, 0);
                 i < SMIN(body_upper_bound_cell_[axis] + 2, all_cells_[axis]); ++i)
            {
                Array3i cell = Array3i::Zero();
                cell[axis] = i;
                cell[second_axis] = j;
                cell[third_axis] = k;
                cell_data_lists[1].first.push_back(&getCellDataList(cell_index_lists_, cell));
                cell_data_lists[1].second.push_back(&getCellDataList(cell_data_lists_, cell));
            }
        }
    }
}
//=================================================================================================//
void CellLinkedList::writeMeshFieldToPlt(std::ofstream &output_file)
{
    Array3i number_of_operation = all_cells_;

    output_file << "\n";
    output_file << "title='View'"
                << "\n";
    output_file << "variables= "
                << "x, "
                << "y, "
                << "z, "
                << "particles_in_cell "
                << "\n";
    output_file << "zone i=" << number_of_operation[0] << "  j=" << number_of_operation[1] << "  k=" << number_of_operation[2]
                << "  DATAPACKING=BLOCK  SOLUTIONTIME=" << 0 << "\n";

    for (int k = 0; k != number_of_operation[2]; ++k)
        for (int j = 0; j != number_of_operation[1]; ++j)
        {
            for (int i = 0; i != number_of_operation[0]; ++i)
            {
                Vecd data_position = CellPositionFromIndex(Array3i(i, j, k));
                output_file << data_position[0] << " ";
            }
            output_file << " \n";
        }

    for (int k = 0; k != number_of_operation[2]; ++k)
        for (int j = 0; j != number_of_operation[1]; ++j)
        {
            for (int i = 0; i != number_of_operation[0]; ++i)
            {
                Vecd data_position = CellPositionFromIndex(Array3i(i, j, k));
                output_file << data_position[1] << " ";
            }
            output_file << " \n";
        }

    for (int k = 0; k != number_of_operation[2]; ++k)
        for (int j = 0; j != number_of_operation[1]; ++j)
        {
            for (int i = 0; i != number_of_operation[0]; ++i)
            {
                Vecd data_position = CellPositionFromIndex(Array3i(i, j, k));
                output_file << data_position[2] << " ";
            }
            output_file << " \n";
        }

    for (int k = 0; k != number_of_operation[2]; ++k)
        for (int j = 0; j != number_of_operation[1]; ++j)
        {
            for (int i = 0; i != number_of_operation[0]; ++i)
            {
                output_file << getCellDataList(cell_data_lists_, Array3i(i, j, k)).size() << " ";
            }
            output_file << " \n";
        }
}
//=================================================================================================//
} // namespace SPH<|MERGE_RESOLUTION|>--- conflicted
+++ resolved
@@ -9,81 +9,6 @@
 
 namespace SPH
 {
-<<<<<<< HEAD
-//=================================================================================================//
-void CellLinkedList ::allocateMeshDataMatrix()
-{
-    Allocate3dArray(cell_index_lists_, all_cells_);
-    Allocate3dArray(cell_data_lists_, all_cells_);
-}
-//=================================================================================================//
-void CellLinkedList ::deleteMeshDataMatrix()
-{
-    Delete3dArray(cell_index_lists_, all_cells_);
-    Delete3dArray(cell_data_lists_, all_cells_);
-}
-//=================================================================================================//
-void CellLinkedList::clearCellLists()
-{
-    mesh_parallel_for(MeshRange(Array3i::Zero(), all_cells_),
-                      [&](int i, int j, int k)
-                      {
-                          cell_index_lists_[i][j][k].clear();
-                      });
-}
-//=================================================================================================//
-void CellLinkedList::UpdateCellListData(BaseParticles &base_particles)
-{
-    Vecd *pos = base_particles.ParticlePositions();
-    mesh_parallel_for(
-        MeshRange(Array3i::Zero(), all_cells_),
-        [&](int i, int j, int k)
-        {
-            cell_data_lists_[i][j][k].clear();
-            ConcurrentIndexVector &cell_list = cell_index_lists_[i][j][k];
-            for (size_t s = 0; s != cell_list.size(); ++s)
-            {
-                size_t index = cell_list[s];
-                cell_data_lists_[i][j][k].emplace_back(std::make_pair(index, pos[index]));
-            }
-        });
-}
-//=================================================================================================//
-void CellLinkedList::updateSplitCellLists(SplitCellLists &split_cell_lists)
-{
-    clearSplitCellLists(split_cell_lists);
-    mesh_parallel_for(
-        MeshRange(Array3i::Zero(), all_cells_),
-        [&](int i, int j, int k)
-        {
-            size_t real_particles_in_cell = cell_index_lists_[i][j][k].size();
-            if (real_particles_in_cell != 0)
-            {
-                split_cell_lists[transferMeshIndexTo1D(Array3i(3, 3, 3), Array3i(i % 3, j % 3, k % 3))]
-                    .push_back(&cell_index_lists_[i][j][k]);
-            }
-        });
-}
-//=================================================================================================//
-void CellLinkedList ::insertParticleIndex(size_t particle_index, const Vecd &particle_position)
-{
-    Array3i cell_pos = CellIndexFromPosition(particle_position);
-    cell_index_lists_[cell_pos[0]][cell_pos[1]][cell_pos[2]].emplace_back(particle_index);
-}
-//=================================================================================================//
-void CellLinkedList ::InsertListDataEntry(size_t particle_index, const Vecd &particle_position)
-{
-    Array3i cell_pos = CellIndexFromPosition(particle_position);
-    cell_data_lists_[cell_pos[0]][cell_pos[1]][cell_pos[2]].emplace_back(
-        std::make_pair(particle_index, particle_position));
-}
-//=================================================================================================//
-ListData CellLinkedList::findNearestListDataEntry(const Vecd &position)
-{
-    Real min_distance_sqr = MaxReal;
-    ListData nearest_entry = std::make_pair(MaxSize_t, MaxReal * Vecd::Ones());
-=======
->>>>>>> 46901bb6
 
 //=================================================================================================//
 void CellLinkedList::
