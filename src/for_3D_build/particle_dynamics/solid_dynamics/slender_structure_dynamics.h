/* ------------------------------------------------------------------------- *
 *                                SPHinXsys                                  *
 * ------------------------------------------------------------------------- *
 * SPHinXsys (pronunciation: s'finksis) is an acronym from Smoothed Particle *
 * Hydrodynamics for industrial compleX systems. It provides C++ APIs for    *
 * physical accurate simulation and aims to model coupled industrial dynamic *
 * systems including fluid, solid, multi-body dynamics and beyond with SPH   *
 * (smoothed particle hydrodynamics), a meshless computational method using  *
 * particle discretization.                                                  *
 *                                                                           *
 * SPHinXsys is partially funded by German Research Foundation               *
 * (Deutsche Forschungsgemeinschaft) DFG HU1527/6-1, HU1527/10-1,            *
 *  HU1527/12-1 and HU1527/12-4.                                             *
 *                                                                           *
 * Portions copyright (c) 2017-2023 Technical University of Munich and       *
 * the authors' affiliations.                                                *
 *                                                                           *
 * Licensed under the Apache License, Version 2.0 (the "License"); you may   *
 * not use this file except in compliance with the License. You may obtain a *
 * copy of the License at http://www.apache.org/licenses/LICENSE-2.0.        *
 *                                                                           *
 * ------------------------------------------------------------------------- */
/**
 * @file 	slender_structure_dynamics.h
 * @brief 	Here, we define the algorithm classes for slender structure dynamics based on thin structure dynamics.
 * @details We consider here a weakly compressible solids.
 * @author	Xipeng Lyu
 */

#ifndef SLENDER_STRUCTURE_DYNAMICS_H
#define SLENDER_STRUCTURE_DYNAMICS_H

#include "all_body_relations.h"
#include "all_particle_dynamics.h"
#include "base_kernel.h"
#include "beam_particles.h"
#include "elastic_solid.h"
#include "slender_structure_math.h"
#include "solid_body.h"
#include "solid_particles.h"

namespace SPH
{
namespace slender_structure_dynamics
{
typedef DataDelegateSimple<BarParticles> BarDataSimple;
typedef DataDelegateInner<BarParticles> BarDataInner;

/**
 * @class BarDynamicsInitialCondition
 * @brief  set initial condition for bar particles
 * This is a abstract class to be override for case specific initial conditions.
 */
class BarDynamicsInitialCondition : public LocalDynamics, public BarDataSimple
{
  public:
    explicit BarDynamicsInitialCondition(SPHBody &sph_body);
    virtual ~BarDynamicsInitialCondition(){};

  protected:
    StdLargeVec<Vecd> &n0_, &n_, &pseudo_n_, &pos0_;
    StdLargeVec<Matd> &transformation_matrix_;
    StdLargeVec<Vecd> &b_n0_, &b_n_, &pseudo_b_n_;
};

/**
 * @class BarAcousticTimeStepSize
 * @brief Computing the acoustic time step size for bar
 */
class BarAcousticTimeStepSize : public LocalDynamicsReduce<ReduceMin>,
                                public BarDataSimple
{
  protected:
    Real CFL_;
    StdLargeVec<Vecd> &vel_, &force_, &angular_vel_, &dangular_vel_dt_, &force_prior_;
    StdLargeVec<Real> &thickness_, &mass_;
    Real rho0_, E0_, nu_, c0_;
    Real smoothing_length_;

    StdLargeVec<Vecd> &angular_b_vel_, &dangular_b_vel_dt_;
    StdLargeVec<Real> &width_;

  public:
    explicit BarAcousticTimeStepSize(SPHBody &sph_body, Real CFL = 0.6);
    virtual ~BarAcousticTimeStepSize(){};

    Real reduce(size_t index_i, Real dt = 0.0);
};

/**
 * @class BarCorrectConfiguration
 * @brief obtain the corrected initial configuration in strong form
 */
class BarCorrectConfiguration : public LocalDynamics, public BarDataInner
{
  public:
    explicit BarCorrectConfiguration(BaseInnerRelation &inner_relation);
    virtual ~BarCorrectConfiguration(){};

    inline void interaction(size_t index_i, Real dt = 0.0)
    {
        /** A small number is added to diagonal to avoid dividing by zero. */
        Matd global_configuration = Eps * Matd::Identity();
        const Neighborhood &inner_neighborhood = inner_configuration_[index_i];
        for (size_t n = 0; n != inner_neighborhood.current_size_; ++n)
        {
            size_t index_j = inner_neighborhood.j_[n];
            Vecd gradW_ijV_j = inner_neighborhood.dW_ij_[n] * Vol_[index_j] * inner_neighborhood.e_ij_[n];
            Vecd r_ji = -inner_neighborhood.r_ij_[n] * inner_neighborhood.e_ij_[n];
            global_configuration += r_ji * gradW_ijV_j.transpose();
        }
        Matd local_configuration =
            transformation_matrix_[index_i] * global_configuration * transformation_matrix_[index_i].transpose();
        /** correction matrix is obtained from local configuration. */
        B_[index_i] = getCorrectionMatrix_beam(local_configuration);
    };

  protected:
    StdLargeVec<Real> &Vol_;
    StdLargeVec<Matd> &B_;
    StdLargeVec<Vecd> &n0_;
    StdLargeVec<Vecd> &b_n0_;
    StdLargeVec<Matd> &transformation_matrix_;
};

/**
 * @class BarDeformationGradientTensor
 * @brief computing deformation gradient tensor for bar
 * TODO: need a test case for this.
 */
class BarDeformationGradientTensor : public LocalDynamics, public BarDataInner
{
  public:
    explicit BarDeformationGradientTensor(BaseInnerRelation &inner_relation);
    virtual ~BarDeformationGradientTensor(){};

    inline void interaction(size_t index_i, Real dt = 0.0)
    {
        const Vecd &pseudo_n_i = pseudo_n_[index_i];
        const Vecd &pseudo_b_n_i = pseudo_b_n_[index_i];
        const Vecd &pos_n_i = pos_[index_i];
        const Matd &transformation_matrix_i = transformation_matrix_[index_i];

        Matd deformation_part_one = Matd::Zero();
        Matd deformation_part_two = Matd::Zero();
        Matd deformation_part_three = Matd::Zero();
        const Neighborhood &inner_neighborhood = inner_configuration_[index_i];
        for (size_t n = 0; n != inner_neighborhood.current_size_; ++n)
        {
            size_t index_j = inner_neighborhood.j_[n];
            Vecd gradW_ijV_j = inner_neighborhood.dW_ij_[n] * Vol_[index_i] * inner_neighborhood.e_ij_[n];
            deformation_part_one -= (pos_n_i - pos_[index_j]) * gradW_ijV_j.transpose();
            deformation_part_two -= ((pseudo_n_i - n0_[index_i]) - (pseudo_n_[index_j] - n0_[index_j])) * gradW_ijV_j.transpose();
            deformation_part_three -= ((pseudo_b_n_i - b_n0_[index_i]) - (pseudo_b_n_[index_j] - b_n0_[index_j])) * gradW_ijV_j.transpose();
        }
        F_[index_i] = transformation_matrix_i * deformation_part_one * transformation_matrix_i.transpose() * B_[index_i];
        F_[index_i].col(Dimensions - 1) = transformation_matrix_i * pseudo_n_[index_i];
        F_[index_i].col(Dimensions - 2) = transformation_matrix_i * pseudo_b_n_[index_i];
        F_bending_[index_i] = transformation_matrix_i * deformation_part_two * transformation_matrix_i.transpose() * B_[index_i];
        F_b_bending_[index_i] = transformation_matrix_i * deformation_part_three * transformation_matrix_i.transpose() * B_[index_i];
    };

  protected:
    StdLargeVec<Real> &Vol_;
    StdLargeVec<Vecd> &pos_, &pseudo_n_, &n0_;
    StdLargeVec<Matd> &B_, &F_, &F_bending_;
    StdLargeVec<Matd> &transformation_matrix_;

    StdLargeVec<Vecd> &pseudo_b_n_, &b_n0_;
    StdLargeVec<Matd> &F_b_bending_;
};

/**
 * @class BaseBarRelaxation
 * @brief abstract class for preparing bar relaxation
 */
class BaseBarRelaxation : public LocalDynamics, public BarDataInner
{
  public:
    explicit BaseBarRelaxation(BaseInnerRelation &inner_relation);
    virtual ~BaseBarRelaxation(){};

  protected:
    StdLargeVec<Real> &rho_, &thickness_, &mass_, &Vol_;
    StdLargeVec<Vecd> &pos_, &vel_, &force_, &force_prior_;
    StdLargeVec<Vecd> &n0_, &pseudo_n_, &dpseudo_n_dt_, &dpseudo_n_d2t_, &rotation_,
        &angular_vel_, &dangular_vel_dt_;
    StdLargeVec<Matd> &B_, &F_, &dF_dt_, &F_bending_, &dF_bending_dt_;
    StdLargeVec<Matd> &transformation_matrix_;

    StdLargeVec<Real> &width_;
    StdLargeVec<Vecd> &b_n0_, &pseudo_b_n_, &dpseudo_b_n_dt_, &dpseudo_b_n_d2t_, &rotation_b_,
        &angular_b_vel_, dangular_b_vel_dt_;
    StdLargeVec<Matd> &F_b_bending_, &dF_b_bending_dt_;
};

/**
 * @class BarStressRelaxationFirstHalf
 * @brief computing stress relaxation process by Verlet time stepping
 * This is the first step
 */
class BarStressRelaxationFirstHalf : public BaseBarRelaxation
{
  public:
    explicit BarStressRelaxationFirstHalf(BaseInnerRelation &inner_relation,
                                          int number_of_gaussian_points = 4, bool hourglass_control = false);
    virtual ~BarStressRelaxationFirstHalf(){};
    void initialization(size_t index_i, Real dt = 0.0);

    inline void interaction(size_t index_i, Real dt = 0.0)
    {
        const Vecd &global_shear_stress_i = global_shear_stress_[index_i];
        const Matd &global_stress_i = global_stress_[index_i];
        const Matd &global_moment_i = global_moment_[index_i];
        const Matd &global_b_moment_i = global_b_moment_[index_i];
        const Vecd &global_b_shear_stress_i = global_b_shear_stress_[index_i];

        Vecd force = Vecd::Zero();
        Vecd pseudo_normal_acceleration = global_shear_stress_i;
        Vecd pseudo_b_normal_acceleration = global_b_shear_stress_i;

        const Neighborhood &inner_neighborhood = inner_configuration_[index_i];
        for (size_t n = 0; n != inner_neighborhood.current_size_; ++n)
        {
            size_t index_j = inner_neighborhood.j_[n];

            force += mass_[index_i] * (global_stress_i + global_stress_[index_j]) *
<<<<<<< HEAD
                            inner_neighborhood.dW_ij_[n] * Vol_[index_j] * inner_neighborhood.e_ij_[n];
=======
                     inner_neighborhood.dW_ijV_j_[n] * inner_neighborhood.e_ij_[n];
>>>>>>> bf2de1ef
            pseudo_normal_acceleration += (global_moment_i + global_moment_[index_j]) *
                                          inner_neighborhood.dW_ij_[n] * Vol_[index_j] * inner_neighborhood.e_ij_[n];
            pseudo_b_normal_acceleration += (global_b_moment_i + global_b_moment_[index_j]) *
                                            inner_neighborhood.dW_ij_[n] * Vol_[index_j] * inner_neighborhood.e_ij_[n];
        }

        force_[index_i] = force * inv_rho0_ / (thickness_[index_i] * width_[index_i]);
        dpseudo_n_d2t_[index_i] = pseudo_normal_acceleration * inv_rho0_ * 12.0 / pow(thickness_[index_i], 4);
        dpseudo_b_n_d2t_[index_i] = -pseudo_b_normal_acceleration * inv_rho0_ * 12.0 / pow(thickness_[index_i], 4);

        Vecd local_dpseudo_n_d2t = transformation_matrix_[index_i] * dpseudo_n_d2t_[index_i];
        Vecd local_dpseudo_b_n_d2t = transformation_matrix_[index_i] * dpseudo_b_n_d2t_[index_i];
        dangular_b_vel_dt_[index_i] = getRotationFromPseudoNormalForSmallDeformation_b(
            Vec3d(local_dpseudo_b_n_d2t), Vec3d(local_dpseudo_n_d2t), Vec3d(rotation_b_[index_i]), Vec3d(angular_b_vel_[index_i]), dt);
        dangular_vel_dt_[index_i] = getRotationFromPseudoNormalForSmallDeformation(
            Vec3d(local_dpseudo_b_n_d2t), Vec3d(local_dpseudo_n_d2t), Vec3d(rotation_[index_i]), Vec3d(angular_vel_[index_i]), dt);
    };

    void update(size_t index_i, Real dt = 0.0);

  protected:
    ElasticSolid &elastic_solid_;
    StdLargeVec<Real>& Vol_;
    StdLargeVec<Matd> &global_stress_, &global_moment_, &mid_surface_cauchy_stress_, &numerical_damping_scaling_;
    StdLargeVec<Vecd> &global_shear_stress_, &n_;

    Real rho0_, inv_rho0_;
    Real smoothing_length_, E0_, G0_, nu_, hourglass_control_factor_;
    bool hourglass_control_;
    const Real inv_W0_ = 1.0 / sph_body_.sph_adaptation_->getKernel()->W0(ZeroVecd);
    const Real shear_correction_factor_ = 5.0 / 6.0;

    Real gpt = sqrt(3.0 / 5.0);
    const StdVec<Real> nine_gaussian_points_2d_vector_x{-gpt, gpt, gpt, -gpt, 0, gpt, 0, -gpt, 0};
    const StdVec<Real> nine_gaussian_points_2d_vector_y{-gpt, -gpt, gpt, gpt, -gpt, 0, gpt, 0, 0};

    const StdVec<Real> nine_gaussian_weights_2d_ =
        {25. / 81., 25. / 81., 25. / 81., 25. / 81., 40. / 81., 40. / 81., 40. / 81., 40. / 81., 64. / 81.};

    Real gpt_4 = sqrt(1. / 3.);
    const StdVec<Real> four_gaussian_points_2d_vector_x{-gpt_4, gpt_4, gpt_4, -gpt_4};
    const StdVec<Real> four_gaussian_points_2d_vector_y{-gpt_4, -gpt_4, gpt_4, gpt_4};

    const StdVec<Real> four_gaussian_weights_2d_ = {1, 1, 1, 1};

    int number_of_gaussian_points_;

    StdLargeVec<Matd> &global_b_stress_, &global_b_moment_;
    StdLargeVec<Vecd> &global_b_shear_stress_;
    StdLargeVec<Vecd> &b_n_;
    StdVec<Real> gaussian_point_x;
    StdVec<Real> gaussian_point_y;
    StdVec<Real> gaussian_weight_;
};

/**
 * @class BarStressRelaxationSecondHalf
 * @brief computing stress relaxation process by verlet time stepping
 * This is the second step
 */
class BarStressRelaxationSecondHalf : public BaseBarRelaxation
{
  public:
    explicit BarStressRelaxationSecondHalf(BaseInnerRelation &inner_relation)
        : BaseBarRelaxation(inner_relation){};
    virtual ~BarStressRelaxationSecondHalf(){};
    void initialization(size_t index_i, Real dt = 0.0);

    inline void interaction(size_t index_i, Real dt = 0.0)
    {
        const Vecd &vel_n_i = vel_[index_i];
        const Vecd &dpseudo_n_dt_i = dpseudo_n_dt_[index_i];
        const Vecd &dpseudo_b_n_dt_i = dpseudo_b_n_dt_[index_i];
        const Matd &transformation_matrix_i = transformation_matrix_[index_i];

        Matd deformation_gradient_change_rate_part_one = Matd::Zero();
        Matd deformation_gradient_change_rate_part_three = Matd::Zero();
        Matd deformation_gradient_change_rate_part_two = Matd::Zero();
        const Neighborhood &inner_neighborhood = inner_configuration_[index_i];
        for (size_t n = 0; n != inner_neighborhood.current_size_; ++n)
        {
            size_t index_j = inner_neighborhood.j_[n];

            Vecd gradW_ijV_j = inner_neighborhood.dW_ij_[n] * this->Vol_[index_j] * inner_neighborhood.e_ij_[n];
            deformation_gradient_change_rate_part_one -= (vel_n_i - vel_[index_j]) * gradW_ijV_j.transpose();
            deformation_gradient_change_rate_part_two -= (dpseudo_n_dt_i - dpseudo_n_dt_[index_j]) * gradW_ijV_j.transpose();
            deformation_gradient_change_rate_part_three -= (dpseudo_b_n_dt_i - dpseudo_b_n_dt_[index_j]) * gradW_ijV_j.transpose();
        }
        dF_dt_[index_i] = transformation_matrix_i * deformation_gradient_change_rate_part_one *
                          transformation_matrix_i.transpose() * B_[index_i];
        dF_dt_[index_i].col(Dimensions - 1) = transformation_matrix_i * dpseudo_n_dt_[index_i];
        dF_dt_[index_i].col(Dimensions - 2) = transformation_matrix_i * dpseudo_b_n_dt_[index_i];
        dF_bending_dt_[index_i] = transformation_matrix_i * deformation_gradient_change_rate_part_two *
                                  transformation_matrix_i.transpose() * B_[index_i];
        dF_b_bending_dt_[index_i] = transformation_matrix_i * deformation_gradient_change_rate_part_three *
                                    transformation_matrix_i.transpose() * B_[index_i];
    };

    void update(size_t index_i, Real dt = 0.0);
};

/**@class ConstrainBarBodyRegion
 * @brief Fix the position and angle of a bar body part.
 */
class ConstrainBarBodyRegion : public BaseLocalDynamics<BodyPartByParticle>, public BarDataSimple
{
  public:
    ConstrainBarBodyRegion(BodyPartByParticle &body_part);
    virtual ~ConstrainBarBodyRegion(){};
    void update(size_t index_i, Real dt = 0.0);

  protected:
    StdLargeVec<Vecd> &vel_, &angular_vel_, &angular_b_vel_;
};

/**@class ConstrainBarBodyRegionAlongAxis
 * @brief The boundary conditions are denoted by SS1 according to the references.
 * The axis must be 0 or 1.
 * Note that the average values for FSI are prescribed also.
 */
class ConstrainBarBodyRegionAlongAxis : public BaseLocalDynamics<BodyPartByParticle>, public BarDataSimple
{
  public:
    ConstrainBarBodyRegionAlongAxis(BodyPartByParticle &body_part, int axis);
    virtual ~ConstrainBarBodyRegionAlongAxis(){};
    void update(size_t index_i, Real dt = 0.0);

  protected:
    const int axis_; /**< the axis direction for bounding*/
    StdLargeVec<Vecd> &pos_, &pos0_;
    StdLargeVec<Vecd> &vel_, &force_;
    StdLargeVec<Vecd> &rotation_, &angular_vel_, &dangular_vel_dt_;
    StdLargeVec<Vecd> &rotation_b_, &angular_b_vel_, &dangular_b_vel_dt_;
};

/**
 * @class DistributingPointForcesToBar
 * @brief Distribute a series of point forces to its contact Bar bodies.
 */
class DistributingPointForcesToBar : public LocalDynamics, public BarDataSimple
{
  protected:
    std::vector<Vecd> point_forces_, reference_positions_, time_dependent_point_forces_;
    Real time_to_full_external_force_;
    Real particle_spacing_ref_, h_spacing_ratio_;
    StdLargeVec<Vecd> &pos0_, &force_prior_;
    StdLargeVec<Real> &thickness_;
    std::vector<StdLargeVec<Real>> weight_;
    std::vector<Real> sum_of_weight_;

    void getWeight();

  public:
    DistributingPointForcesToBar(SPHBody &sph_body, std::vector<Vecd> point_forces,
                                 std::vector<Vecd> reference_positions, Real time_to_full_external_force,
                                 Real particle_spacing_ref, Real h_spacing_ratio = 1.6);
    virtual ~DistributingPointForcesToBar(){};

    virtual void setupDynamics(Real dt = 0.0) override;
    void update(size_t index_i, Real dt = 0.0);
};
} // namespace slender_structure_dynamics
} // namespace SPH
#endif // THIN_STRUCTURE_DYNAMICS_H<|MERGE_RESOLUTION|>--- conflicted
+++ resolved
@@ -225,11 +225,7 @@
             size_t index_j = inner_neighborhood.j_[n];
 
             force += mass_[index_i] * (global_stress_i + global_stress_[index_j]) *
-<<<<<<< HEAD
                             inner_neighborhood.dW_ij_[n] * Vol_[index_j] * inner_neighborhood.e_ij_[n];
-=======
-                     inner_neighborhood.dW_ijV_j_[n] * inner_neighborhood.e_ij_[n];
->>>>>>> bf2de1ef
             pseudo_normal_acceleration += (global_moment_i + global_moment_[index_j]) *
                                           inner_neighborhood.dW_ij_[n] * Vol_[index_j] * inner_neighborhood.e_ij_[n];
             pseudo_b_normal_acceleration += (global_b_moment_i + global_b_moment_[index_j]) *
