#pragma once

#include "viscous_dynamics.h"

namespace SPH
{
namespace fluid_dynamics
{
//=================================================================================================//
template <class DataDelegationType>
template <class BaseRelationType>
ViscousForce<DataDelegationType>::ViscousForce(BaseRelationType &base_relation)
    : LocalDynamics(base_relation.getSPHBody()), DataDelegationType(base_relation),
      rho_(this->particles_->rho_), mass_(this->particles_->mass_), 
      vel_(this->particles_->vel_), Vol_(this->particles_->Vol_),
      viscous_force_(*this->particles_->template registerSharedVariable<Vecd>("ViscousForce")),
      smoothing_length_(this->sph_body_.sph_adaptation_->ReferenceSmoothingLength()) {}
//=================================================================================================//
template <class ViscosityType>
ViscousForce<Inner<>, ViscosityType>::ViscousForce(BaseInnerRelation &inner_relation)
    : ViscousForce<FluidDataInner>(inner_relation),
      ForcePrior(&base_particles_, "ViscousForce"), mu_(&base_particles_)
{
    static_assert(std::is_base_of<ParticleAverage, ViscosityType>::value,
                  "ParticleAverage is not the base of ViscosityType!");
}
//=================================================================================================//
template <class ViscosityType>
void ViscousForce<Inner<>, ViscosityType>::interaction(size_t index_i, Real dt)
{
    Vecd force = Vecd::Zero();
    Vecd vel_derivative = Vecd::Zero();
    const Neighborhood &inner_neighborhood = inner_configuration_[index_i];
    for (size_t n = 0; n != inner_neighborhood.current_size_; ++n)
    {
        size_t index_j = inner_neighborhood.j_[n];

        // viscous force
        vel_derivative = (vel_[index_i] - vel_[index_j]) / (inner_neighborhood.r_ij_[n] + 0.01 * smoothing_length_);
        force += 2.0 * mass_[index_i] * mu_(index_i, index_j) * vel_derivative * inner_neighborhood.dW_ij_[n] * this->Vol_[index_j];
    }

    viscous_force_[index_i] = force / rho_[index_i];
}
//=================================================================================================//
template <typename ViscosityType>
void ViscousForce<Inner<AngularConservative>, ViscosityType>::interaction(size_t index_i, Real dt)
{
    Vecd force = Vecd::Zero();
    Neighborhood &inner_neighborhood = inner_configuration_[index_i];
    for (size_t n = 0; n != inner_neighborhood.current_size_; ++n)
    {
        size_t index_j = inner_neighborhood.j_[n];
        Vecd &e_ij = inner_neighborhood.e_ij_[n];
        Real r_ij = inner_neighborhood.r_ij_[n];

        /** The following viscous force is given in Monaghan 2005 (Rep. Prog. Phys.), it seems that
         * this formulation is more accurate than the previous one for Taylor-Green-Vortex flow. */
<<<<<<< HEAD
        Real v_r_ij = (vel_[index_i] - vel_[index_j]).dot(r_ij * e_ij);
        Real eta_ij = 8.0 * mu_(index_i, index_j) * v_r_ij / (r_ij * r_ij + 0.01 * smoothing_length_);
        force += eta_ij * mass_[index_i] * inner_neighborhood.dW_ij_[n] * this->Vol_[index_j] * e_ij;
=======
        Real v_r_ij = (vel_[index_i] - vel_[index_j]).dot(e_ij);
        Real eta_ij = 2.0 * Real(Dimensions + 2) * mu_(index_i, index_j) * v_r_ij / (r_ij + 0.01 * smoothing_length_);
        force += eta_ij * mass_[index_i] * inner_neighborhood.dW_ijV_j_[n] * e_ij;
>>>>>>> bf2de1ef
    }

    viscous_force_[index_i] = force / rho_[index_i];
}
//=================================================================================================//
template <typename ViscosityType>
void ViscousForce<Contact<Wall>, ViscosityType>::interaction(size_t index_i, Real dt)
{
    Vecd force = Vecd::Zero();
    for (size_t k = 0; k < contact_configuration_.size(); ++k)
    {
        StdLargeVec<Vecd> &vel_ave_k = *(wall_vel_ave_[k]);
        Neighborhood &contact_neighborhood = (*contact_configuration_[k])[index_i];
        for (size_t n = 0; n != contact_neighborhood.current_size_; ++n)
        {
            size_t index_j = contact_neighborhood.j_[n];
            Real r_ij = contact_neighborhood.r_ij_[n];

            Vecd vel_derivative = 2.0 * (vel_[index_i] - vel_ave_k[index_j]) / (r_ij + 0.01 * smoothing_length_);
            force += 2.0 * mu_(index_i, index_i) * mass_[index_i] *
                     vel_derivative * contact_neighborhood.dW_ijV_j_[n];
        }
    }

    viscous_force_[index_i] += force / rho_[index_i];
}
//=================================================================================================//
template <typename ViscosityType>
ViscousForce<Contact<Wall, AngularConservative>, ViscosityType>::
    ViscousForce(BaseContactRelation &wall_contact_relation)
    : BaseViscousForceWithWall(wall_contact_relation),
      mu_(&base_particles_),
      distance_from_wall_(*this->particles_->template registerSharedVariable<Vecd>("DistanceFromWall")){};
//=================================================================================================//
template <typename ViscosityType>
void ViscousForce<Contact<Wall, AngularConservative>, ViscosityType>::interaction(size_t index_i, Real dt)
{
    Vecd force = Vecd::Zero();
    const Vecd &distance_from_wall = distance_from_wall_[index_i];
    for (size_t k = 0; k < contact_configuration_.size(); ++k)
    {
        StdLargeVec<Vecd> &vel_ave_k = *(wall_vel_ave_[k]);
        StdLargeVec<Real>& wall_Vol_k = *(wall_Vol_[k]);
        Neighborhood &contact_neighborhood = (*contact_configuration_[k])[index_i];
        for (size_t n = 0; n != contact_neighborhood.current_size_; ++n)
        {
            size_t index_j = contact_neighborhood.j_[n];
            Vecd &e_ij = contact_neighborhood.e_ij_[n];
            Real r_ij = contact_neighborhood.r_ij_[n];

<<<<<<< HEAD
            Vecd vel_derivative = 2.0 * (vel_i - vel_ave_k[index_j]) / (r_ij + 0.01 * smoothing_length_);
            force += 2.0 * mu_(index_i, index_j) * mass_[index_i] *
                     vel_derivative * contact_neighborhood.dW_ij_[n] * wall_Vol_k[index_j] / rho_i;
=======
            Vecd distance_diff = distance_from_wall - r_ij * e_ij;
            Real factor = 1.0 - distance_from_wall.dot(distance_diff) / distance_from_wall.squaredNorm();
            Real v_r_ij = factor * (vel_[index_i] - vel_ave_k[index_j]).dot(e_ij);
            Real eta_ij = 2.0 * Real(Dimensions + 2) * mu_(index_i, index_i) * v_r_ij / (r_ij + 0.01 * smoothing_length_);
            force += eta_ij * mass_[index_i] * contact_neighborhood.dW_ijV_j_[n] * e_ij;
>>>>>>> bf2de1ef
        }
    }

    viscous_force_[index_i] += force / rho_[index_i];
}
//=================================================================================================//
template <typename ViscosityType>
ViscousForce<Contact<>, ViscosityType>::ViscousForce(BaseContactRelation &contact_relation)
    : ViscousForce<FluidContactData>(contact_relation)
{
    for (size_t k = 0; k != contact_particles_.size(); ++k)
    {
        contact_mu_.emplace_back(ViscosityType(particles_, contact_particles_[k]));
        contact_vel_.push_back(&(contact_particles_[k]->vel_));
        wall_Vol_.push_back(&(contact_particles_[k]->Vol_));
    }
}
//=================================================================================================//
template <typename ViscosityType>
void ViscousForce<Contact<>, ViscosityType>::interaction(size_t index_i, Real dt)
{
    Vecd force = Vecd::Zero();
    for (size_t k = 0; k < contact_configuration_.size(); ++k)
    {
        auto &contact_mu_k = contact_mu_[k];
        StdLargeVec<Vecd> &vel_k = *(contact_vel_[k]);
        StdLargeVec<Real>& wall_Vol_k = *(wall_Vol_[k]);
        Neighborhood &contact_neighborhood = (*contact_configuration_[k])[index_i];
        for (size_t n = 0; n != contact_neighborhood.current_size_; ++n)
        {
            size_t index_j = contact_neighborhood.j_[n];
            Vecd vel_derivative = (vel_[index_i] - vel_k[index_j]) /
                                  (contact_neighborhood.r_ij_[n] + 0.01 * smoothing_length_);
            force += 2.0 * mass_[index_i] * contact_mu_k(index_i, index_j) *
                     vel_derivative * contact_neighborhood.dW_ij_[n] * wall_Vol_k[index_j];
        }
    }
    viscous_force_[index_i] += force / rho_[index_i];
}
//=================================================================================================//
} // namespace fluid_dynamics
} // namespace SPH<|MERGE_RESOLUTION|>--- conflicted
+++ resolved
@@ -56,15 +56,9 @@
 
         /** The following viscous force is given in Monaghan 2005 (Rep. Prog. Phys.), it seems that
          * this formulation is more accurate than the previous one for Taylor-Green-Vortex flow. */
-<<<<<<< HEAD
-        Real v_r_ij = (vel_[index_i] - vel_[index_j]).dot(r_ij * e_ij);
-        Real eta_ij = 8.0 * mu_(index_i, index_j) * v_r_ij / (r_ij * r_ij + 0.01 * smoothing_length_);
-        force += eta_ij * mass_[index_i] * inner_neighborhood.dW_ij_[n] * this->Vol_[index_j] * e_ij;
-=======
         Real v_r_ij = (vel_[index_i] - vel_[index_j]).dot(e_ij);
         Real eta_ij = 2.0 * Real(Dimensions + 2) * mu_(index_i, index_j) * v_r_ij / (r_ij + 0.01 * smoothing_length_);
         force += eta_ij * mass_[index_i] * inner_neighborhood.dW_ijV_j_[n] * e_ij;
->>>>>>> bf2de1ef
     }
 
     viscous_force_[index_i] = force / rho_[index_i];
@@ -77,6 +71,7 @@
     for (size_t k = 0; k < contact_configuration_.size(); ++k)
     {
         StdLargeVec<Vecd> &vel_ave_k = *(wall_vel_ave_[k]);
+        StdLargeVec<Real>& wall_Vol_k = *(wall_Vol_[k]);
         Neighborhood &contact_neighborhood = (*contact_configuration_[k])[index_i];
         for (size_t n = 0; n != contact_neighborhood.current_size_; ++n)
         {
@@ -107,7 +102,6 @@
     for (size_t k = 0; k < contact_configuration_.size(); ++k)
     {
         StdLargeVec<Vecd> &vel_ave_k = *(wall_vel_ave_[k]);
-        StdLargeVec<Real>& wall_Vol_k = *(wall_Vol_[k]);
         Neighborhood &contact_neighborhood = (*contact_configuration_[k])[index_i];
         for (size_t n = 0; n != contact_neighborhood.current_size_; ++n)
         {
@@ -115,17 +109,11 @@
             Vecd &e_ij = contact_neighborhood.e_ij_[n];
             Real r_ij = contact_neighborhood.r_ij_[n];
 
-<<<<<<< HEAD
-            Vecd vel_derivative = 2.0 * (vel_i - vel_ave_k[index_j]) / (r_ij + 0.01 * smoothing_length_);
-            force += 2.0 * mu_(index_i, index_j) * mass_[index_i] *
-                     vel_derivative * contact_neighborhood.dW_ij_[n] * wall_Vol_k[index_j] / rho_i;
-=======
             Vecd distance_diff = distance_from_wall - r_ij * e_ij;
             Real factor = 1.0 - distance_from_wall.dot(distance_diff) / distance_from_wall.squaredNorm();
             Real v_r_ij = factor * (vel_[index_i] - vel_ave_k[index_j]).dot(e_ij);
             Real eta_ij = 2.0 * Real(Dimensions + 2) * mu_(index_i, index_i) * v_r_ij / (r_ij + 0.01 * smoothing_length_);
             force += eta_ij * mass_[index_i] * contact_neighborhood.dW_ijV_j_[n] * e_ij;
->>>>>>> bf2de1ef
         }
     }
 
