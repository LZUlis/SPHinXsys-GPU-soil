#pragma once

#include "viscous_dynamics.h"

namespace SPH
{
namespace fluid_dynamics
{
//=================================================================================================//
template <class DataDelegationType>
template <class BaseRelationType>
ViscousForce<DataDelegationType>::ViscousForce(BaseRelationType &base_relation)
    : LocalDynamics(base_relation.getSPHBody()), DataDelegationType(base_relation),
      rho_(this->particles_->template getVariableDataByName<Real>("Density")),
      mass_(this->particles_->template getVariableDataByName<Real>("Mass")),
      Vol_(this->particles_->template getVariableDataByName<Real>("VolumetricMeasure")),
      vel_(this->particles_->template getVariableDataByName<Vecd>("Velocity")),
      viscous_force_(this->particles_->template registerSharedVariable<Vecd>("ViscousForce")),
      smoothing_length_(this->sph_body_.sph_adaptation_->ReferenceSmoothingLength()) {}
//=================================================================================================//
template <typename ViscosityType, class KernelCorrectionType>
ViscousForce<Inner<>, ViscosityType, KernelCorrectionType>::
    ViscousForce(BaseInnerRelation &inner_relation)
    : ViscousForce<DataDelegateInner>(inner_relation),
      ForcePrior(particles_, "ViscousForce"), mu_(particles_),
      kernel_correction_(particles_)
{
    static_assert(std::is_base_of<ParticleAverage, ViscosityType>::value,
                  "ParticleAverage is not the base of ViscosityType!");
}
//=================================================================================================//
template <typename ViscosityType, class KernelCorrectionType>
void ViscousForce<Inner<>, ViscosityType, KernelCorrectionType>::interaction(size_t index_i, Real dt)
{
    Vecd force = Vecd::Zero();
    const Neighborhood &inner_neighborhood = inner_configuration_[index_i];
    for (size_t n = 0; n != inner_neighborhood.current_size_; ++n)
    {
        size_t index_j = inner_neighborhood.j_[n];
        const Vecd &e_ij = inner_neighborhood.e_ij_[n];

        // viscous force
        Vecd vel_derivative = (vel_[index_i] - vel_[index_j]) /
                              (inner_neighborhood.r_ij_[n] + 0.01 * smoothing_length_);
        force += e_ij.dot((kernel_correction_(index_i) + kernel_correction_(index_j)) * e_ij) *
                 mu_(index_i, index_j) * vel_derivative *
                 inner_neighborhood.dW_ij_[n] * Vol_[index_j];
    }

    viscous_force_[index_i] = force * Vol_[index_i];
}
//=================================================================================================//
template <typename ViscosityType, class KernelCorrectionType>
ViscousForce<Inner<AngularConservative>, ViscosityType, KernelCorrectionType>::
    ViscousForce(BaseInnerRelation &inner_relation)
    : ViscousForce<DataDelegateInner>(inner_relation), ForcePrior(particles_, "ViscousForce"),
      mu_(particles_), kernel_correction_(particles_) {}
//=================================================================================================//
template <typename ViscosityType, class KernelCorrectionType>
void ViscousForce<Inner<AngularConservative>, ViscosityType, KernelCorrectionType>::
    interaction(size_t index_i, Real dt)
{
    Vecd force = Vecd::Zero();
    const Neighborhood &inner_neighborhood = inner_configuration_[index_i];
    for (size_t n = 0; n != inner_neighborhood.current_size_; ++n)
    {
        size_t index_j = inner_neighborhood.j_[n];
        const Vecd &e_ij = inner_neighborhood.e_ij_[n];
        Real r_ij = inner_neighborhood.r_ij_[n];

        /** The following viscous force is given in Monaghan 2005 (Rep. Prog. Phys.), it seems that
         * this formulation is more accurate than the previous one for Taylor-Green-Vortex flow. */
        Real v_r_ij = (vel_[index_i] - vel_[index_j]).dot(e_ij);
        Real eta_ij = Real(Dimensions + 2) * mu_(index_i, index_j) * v_r_ij /
                      (r_ij + 0.01 * smoothing_length_);
        force += e_ij.dot((kernel_correction_(index_i) + kernel_correction_(index_j)) * e_ij) *
                 eta_ij * inner_neighborhood.dW_ij_[n] * Vol_[index_j] * e_ij;
    }

    viscous_force_[index_i] = force * Vol_[index_i];
}
//=================================================================================================//
template <typename ViscosityType, class KernelCorrectionType>
ViscousForce<Contact<Wall>, ViscosityType, KernelCorrectionType>::
    ViscousForce(BaseContactRelation &wall_contact_relation)
    : BaseViscousForceWithWall(wall_contact_relation),
      mu_(particles_), kernel_correction_(particles_) {}
//=================================================================================================//
template <typename ViscosityType, class KernelCorrectionType>
void ViscousForce<Contact<Wall>, ViscosityType, KernelCorrectionType>::
    interaction(size_t index_i, Real dt)
{
    Vecd force = Vecd::Zero();
    for (size_t k = 0; k < contact_configuration_.size(); ++k)
    {
<<<<<<< HEAD
        Vecd *vel_ave_k = wall_vel_ave_[k];
        Real *wall_Vol_k = wall_Vol_[k];
        Neighborhood &contact_neighborhood = (*contact_configuration_[k])[index_i];
=======
        StdLargeVec<Vecd> &vel_ave_k = *(wall_vel_ave_[k]);
        StdLargeVec<Real> &wall_Vol_k = *(wall_Vol_[k]);
        const Neighborhood &contact_neighborhood = (*contact_configuration_[k])[index_i];
>>>>>>> 6aca5d0a
        for (size_t n = 0; n != contact_neighborhood.current_size_; ++n)
        {
            size_t index_j = contact_neighborhood.j_[n];
            Real r_ij = contact_neighborhood.r_ij_[n];
            const Vecd &e_ij = contact_neighborhood.e_ij_[n];

            Vecd vel_derivative = 2.0 * (vel_[index_i] - vel_ave_k[index_j]) /
                                  (r_ij + 0.01 * smoothing_length_);
            force += 2.0 * e_ij.dot(kernel_correction_(index_i) * e_ij) * mu_(index_i, index_i) *
                     vel_derivative * contact_neighborhood.dW_ij_[n] * wall_Vol_k[index_j];
        }
    }

    viscous_force_[index_i] += force * Vol_[index_i];
}
//=================================================================================================//
template <typename ViscosityType, class KernelCorrectionType>
ViscousForce<Contact<Wall, AngularConservative>, ViscosityType, KernelCorrectionType>::
    ViscousForce(BaseContactRelation &wall_contact_relation)
    : BaseViscousForceWithWall(wall_contact_relation),
<<<<<<< HEAD
      mu_(particles_),
      distance_from_wall_(this->particles_->template registerSharedVariable<Vecd>("DistanceFromWall")){};
=======
      mu_(particles_), kernel_correction_(particles_){};
>>>>>>> 6aca5d0a
//=================================================================================================//
template <typename ViscosityType, class KernelCorrectionType>
void ViscousForce<Contact<Wall, AngularConservative>, ViscosityType, KernelCorrectionType>::
    interaction(size_t index_i, Real dt)
{
    Vecd force = Vecd::Zero();
    for (size_t k = 0; k < contact_configuration_.size(); ++k)
    {
<<<<<<< HEAD
        Vecd *vel_ave_k = wall_vel_ave_[k];
        Real *wall_Vol_k = wall_Vol_[k];
        Neighborhood &contact_neighborhood = (*contact_configuration_[k])[index_i];
=======
        StdLargeVec<Vecd> &vel_ave_k = *(wall_vel_ave_[k]);
        StdLargeVec<Real> &wall_Vol_k = *(wall_Vol_[k]);
        const Neighborhood &contact_neighborhood = (*contact_configuration_[k])[index_i];
>>>>>>> 6aca5d0a
        for (size_t n = 0; n != contact_neighborhood.current_size_; ++n)
        {
            size_t index_j = contact_neighborhood.j_[n];
            const Vecd &e_ij = contact_neighborhood.e_ij_[n];
            Real r_ij = contact_neighborhood.r_ij_[n];

            Real v_r_ij = 2.0 * (vel_[index_i] - vel_ave_k[index_j]).dot(e_ij);
            Real eta_ij = Real(Dimensions + 2) * mu_(index_i, index_i) * v_r_ij /
                          (r_ij + 0.01 * smoothing_length_);
            force += 2.0 * e_ij.dot(kernel_correction_(index_i) * e_ij) * mu_(index_i, index_i) *
                     eta_ij * contact_neighborhood.dW_ij_[n] * wall_Vol_k[index_j] * e_ij;
        }
    }

    viscous_force_[index_i] += force * Vol_[index_i];
}
//=================================================================================================//
template <typename ViscosityType, class KernelCorrectionType>
ViscousForce<Contact<>, ViscosityType, KernelCorrectionType>::
    ViscousForce(BaseContactRelation &contact_relation)
    : ViscousForce<DataDelegateContact>(contact_relation),
      kernel_correction_(particles_)
{
    for (size_t k = 0; k != contact_particles_.size(); ++k)
    {
        contact_mu_.emplace_back(ViscosityType(particles_, contact_particles_[k]));
        contact_kernel_corrections_.emplace_back(KernelCorrectionType(contact_particles_[k]));
        contact_vel_.push_back(contact_particles_[k]->template getVariableDataByName<Vecd>("Velocity"));
        wall_Vol_.push_back(contact_particles_[k]->template getVariableDataByName<Real>("VolumetricMeasure"));
    }
}
//=================================================================================================//
template <typename ViscosityType, class KernelCorrectionType>
void ViscousForce<Contact<>, ViscosityType, KernelCorrectionType>::
    interaction(size_t index_i, Real dt)
{
    Vecd force = Vecd::Zero();
    for (size_t k = 0; k < contact_configuration_.size(); ++k)
    {
        auto &contact_mu_k = contact_mu_[k];
<<<<<<< HEAD
        Vecd *vel_k = contact_vel_[k];
        Real *wall_Vol_k = wall_Vol_[k];
        Neighborhood &contact_neighborhood = (*contact_configuration_[k])[index_i];
=======
        StdLargeVec<Vecd> &vel_k = *(contact_vel_[k]);
        StdLargeVec<Real> &wall_Vol_k = *(wall_Vol_[k]);
        KernelCorrectionType &kernel_correction_k = contact_kernel_corrections_[k];
        const Neighborhood &contact_neighborhood = (*contact_configuration_[k])[index_i];
>>>>>>> 6aca5d0a
        for (size_t n = 0; n != contact_neighborhood.current_size_; ++n)
        {
            size_t index_j = contact_neighborhood.j_[n];
            const Vecd &e_ij = contact_neighborhood.e_ij_[n];

            Vecd vel_derivative = (vel_[index_i] - vel_k[index_j]) /
                                  (contact_neighborhood.r_ij_[n] + 0.01 * smoothing_length_);
            force += e_ij.dot((kernel_correction_(index_i) + kernel_correction_k(index_j)) * e_ij) *
                     contact_mu_k(index_i, index_j) * vel_derivative *
                     contact_neighborhood.dW_ij_[n] * wall_Vol_k[index_j];
        }
    }
    viscous_force_[index_i] += force * Vol_[index_i];
}
//=================================================================================================//
} // namespace fluid_dynamics
} // namespace SPH<|MERGE_RESOLUTION|>--- conflicted
+++ resolved
@@ -93,15 +93,9 @@
     Vecd force = Vecd::Zero();
     for (size_t k = 0; k < contact_configuration_.size(); ++k)
     {
-<<<<<<< HEAD
         Vecd *vel_ave_k = wall_vel_ave_[k];
         Real *wall_Vol_k = wall_Vol_[k];
-        Neighborhood &contact_neighborhood = (*contact_configuration_[k])[index_i];
-=======
-        StdLargeVec<Vecd> &vel_ave_k = *(wall_vel_ave_[k]);
-        StdLargeVec<Real> &wall_Vol_k = *(wall_Vol_[k]);
         const Neighborhood &contact_neighborhood = (*contact_configuration_[k])[index_i];
->>>>>>> 6aca5d0a
         for (size_t n = 0; n != contact_neighborhood.current_size_; ++n)
         {
             size_t index_j = contact_neighborhood.j_[n];
@@ -122,12 +116,7 @@
 ViscousForce<Contact<Wall, AngularConservative>, ViscosityType, KernelCorrectionType>::
     ViscousForce(BaseContactRelation &wall_contact_relation)
     : BaseViscousForceWithWall(wall_contact_relation),
-<<<<<<< HEAD
-      mu_(particles_),
-      distance_from_wall_(this->particles_->template registerSharedVariable<Vecd>("DistanceFromWall")){};
-=======
       mu_(particles_), kernel_correction_(particles_){};
->>>>>>> 6aca5d0a
 //=================================================================================================//
 template <typename ViscosityType, class KernelCorrectionType>
 void ViscousForce<Contact<Wall, AngularConservative>, ViscosityType, KernelCorrectionType>::
@@ -136,15 +125,9 @@
     Vecd force = Vecd::Zero();
     for (size_t k = 0; k < contact_configuration_.size(); ++k)
     {
-<<<<<<< HEAD
         Vecd *vel_ave_k = wall_vel_ave_[k];
         Real *wall_Vol_k = wall_Vol_[k];
-        Neighborhood &contact_neighborhood = (*contact_configuration_[k])[index_i];
-=======
-        StdLargeVec<Vecd> &vel_ave_k = *(wall_vel_ave_[k]);
-        StdLargeVec<Real> &wall_Vol_k = *(wall_Vol_[k]);
         const Neighborhood &contact_neighborhood = (*contact_configuration_[k])[index_i];
->>>>>>> 6aca5d0a
         for (size_t n = 0; n != contact_neighborhood.current_size_; ++n)
         {
             size_t index_j = contact_neighborhood.j_[n];
@@ -185,16 +168,9 @@
     for (size_t k = 0; k < contact_configuration_.size(); ++k)
     {
         auto &contact_mu_k = contact_mu_[k];
-<<<<<<< HEAD
         Vecd *vel_k = contact_vel_[k];
         Real *wall_Vol_k = wall_Vol_[k];
-        Neighborhood &contact_neighborhood = (*contact_configuration_[k])[index_i];
-=======
-        StdLargeVec<Vecd> &vel_k = *(contact_vel_[k]);
-        StdLargeVec<Real> &wall_Vol_k = *(wall_Vol_[k]);
-        KernelCorrectionType &kernel_correction_k = contact_kernel_corrections_[k];
         const Neighborhood &contact_neighborhood = (*contact_configuration_[k])[index_i];
->>>>>>> 6aca5d0a
         for (size_t n = 0; n != contact_neighborhood.current_size_; ++n)
         {
             size_t index_j = contact_neighborhood.j_[n];
