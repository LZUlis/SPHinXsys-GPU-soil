/* ------------------------------------------------------------------------- *
 *                                SPHinXsys                                  *
 * ------------------------------------------------------------------------- *
 * SPHinXsys (pronunciation: s'finksis) is an acronym from Smoothed Particle *
 * Hydrodynamics for industrial compleX systems. It provides C++ APIs for    *
 * physical accurate simulation and aims to model coupled industrial dynamic *
 * systems including fluid, solid, multi-body dynamics and beyond with SPH   *
 * (smoothed particle hydrodynamics), a meshless computational method using  *
 * particle discretization.                                                  *
 *                                                                           *
 * SPHinXsys is partially funded by German Research Foundation               *
 * (Deutsche Forschungsgemeinschaft) DFG HU1527/6-1, HU1527/10-1,            *
 *  HU1527/12-1 and HU1527/12-4.                                             *
 *                                                                           *
 * Portions copyright (c) 2017-2023 Technical University of Munich and       *
 * the authors' affiliations.                                                *
 *                                                                           *
 * Licensed under the Apache License, Version 2.0 (the "License"); you may   *
 * not use this file except in compliance with the License. You may obtain a *
 * copy of the License at http://www.apache.org/licenses/LICENSE-2.0.        *
 *                                                                           *
 * ------------------------------------------------------------------------- */
/**
 * @file 	viscous_dynamics.h
 * @brief Here, we define the algorithm classes for computing viscous forces in fluids.
 * @details TBD.
 * @author	Xiangyu Hu
 */

#ifndef VISCOUS_DYNAMICS_H
#define VISCOUS_DYNAMICS_H

#include "base_fluid_dynamics.h"
#include "force_prior.h"

namespace SPH
{
namespace fluid_dynamics
{
template <typename... InteractionTypes>
class ViscousForce;

template <class DataDelegationType>
class ViscousForce<DataDelegationType>
    : public LocalDynamics, public DataDelegationType
{
  public:
    template <class BaseRelationType>
    explicit ViscousForce(BaseRelationType &base_relation);
    virtual ~ViscousForce(){};

  protected:
    StdLargeVec<Real> &rho_, &mass_;
    StdLargeVec<Vecd> &vel_, &viscous_force_;
    Real mu_;
    Real smoothing_length_;
};

template <>
<<<<<<< HEAD
class ViscousAcceleration<Inner<>>
    : public ViscousAcceleration<FluidDataInner>, public ForcePrior
{
  public:
    explicit ViscousAcceleration(BaseInnerRelation &inner_relation)
        : ViscousAcceleration<FluidDataInner>(inner_relation),
          ForcePrior(&base_particles_, "ViscousForce"){};
    virtual ~ViscousAcceleration(){};
=======
class ViscousForce<Inner<>> : public ViscousForce<FluidDataInner>
{
  public:
    explicit ViscousForce(BaseInnerRelation &inner_relation)
        : ViscousForce<FluidDataInner>(inner_relation){};
    virtual ~ViscousForce(){};
>>>>>>> 15c1c1eb
    void interaction(size_t index_i, Real dt = 0.0);
};
using ViscousForceInner = ViscousForce<Inner<>>;

template <>
<<<<<<< HEAD
class ViscousAcceleration<AngularConservative<Inner<>>>
    : public ViscousAcceleration<FluidDataInner>, public ForcePrior
{
  public:
    explicit ViscousAcceleration(BaseInnerRelation &inner_relation)
        : ViscousAcceleration<FluidDataInner>(inner_relation),
          ForcePrior(&base_particles_, "ViscousForce"){};
    virtual ~ViscousAcceleration(){};
=======
class ViscousForce<AngularConservative<Inner<>>>
    : public ViscousForce<FluidDataInner>
{
  public:
    explicit ViscousForce(BaseInnerRelation &inner_relation)
        : ViscousForce<FluidDataInner>(inner_relation){};
    virtual ~ViscousForce(){};
>>>>>>> 15c1c1eb
    void interaction(size_t index_i, Real dt = 0.0);
};

using BaseViscousForceWithWall = InteractionWithWall<ViscousForce>;
template <>
class ViscousForce<Contact<Wall>> : public BaseViscousForceWithWall
{
  public:
    explicit ViscousForce(BaseContactRelation &wall_contact_relation)
        : BaseViscousForceWithWall(wall_contact_relation){};
    virtual ~ViscousForce(){};
    void interaction(size_t index_i, Real dt = 0.0);
};

template <>
class ViscousForce<Contact<>> : public ViscousForce<FluidContactData>
{
  public:
    explicit ViscousForce(BaseContactRelation &contact_relation);
    virtual ~ViscousForce(){};
    void interaction(size_t index_i, Real dt = 0.0);

  protected:
    StdVec<Real> contact_mu_;
    StdVec<StdLargeVec<Vecd> *> contact_vel_;
};

using ViscousForceWithWall = ComplexInteraction<ViscousForce<Inner<>, Contact<Wall>>>;

/**
 * @class VorticityInner
 * @brief  compute vorticity in the fluid field
 */
class VorticityInner : public LocalDynamics, public FluidDataInner
{
  public:
    explicit VorticityInner(BaseInnerRelation &inner_relation);
    virtual ~VorticityInner(){};

    void interaction(size_t index_i, Real dt = 0.0);

  protected:
    StdLargeVec<Vecd> &vel_;
    StdLargeVec<AngularVecd> vorticity_;
};
} // namespace fluid_dynamics
} // namespace SPH
#endif // VISCOUS_DYNAMICS_H<|MERGE_RESOLUTION|>--- conflicted
+++ resolved
@@ -57,7 +57,6 @@
 };
 
 template <>
-<<<<<<< HEAD
 class ViscousAcceleration<Inner<>>
     : public ViscousAcceleration<FluidDataInner>, public ForcePrior
 {
@@ -66,20 +65,11 @@
         : ViscousAcceleration<FluidDataInner>(inner_relation),
           ForcePrior(&base_particles_, "ViscousForce"){};
     virtual ~ViscousAcceleration(){};
-=======
-class ViscousForce<Inner<>> : public ViscousForce<FluidDataInner>
-{
-  public:
-    explicit ViscousForce(BaseInnerRelation &inner_relation)
-        : ViscousForce<FluidDataInner>(inner_relation){};
-    virtual ~ViscousForce(){};
->>>>>>> 15c1c1eb
     void interaction(size_t index_i, Real dt = 0.0);
 };
 using ViscousForceInner = ViscousForce<Inner<>>;
 
 template <>
-<<<<<<< HEAD
 class ViscousAcceleration<AngularConservative<Inner<>>>
     : public ViscousAcceleration<FluidDataInner>, public ForcePrior
 {
@@ -88,15 +78,6 @@
         : ViscousAcceleration<FluidDataInner>(inner_relation),
           ForcePrior(&base_particles_, "ViscousForce"){};
     virtual ~ViscousAcceleration(){};
-=======
-class ViscousForce<AngularConservative<Inner<>>>
-    : public ViscousForce<FluidDataInner>
-{
-  public:
-    explicit ViscousForce(BaseInnerRelation &inner_relation)
-        : ViscousForce<FluidDataInner>(inner_relation){};
-    virtual ~ViscousForce(){};
->>>>>>> 15c1c1eb
     void interaction(size_t index_i, Real dt = 0.0);
 };
 
