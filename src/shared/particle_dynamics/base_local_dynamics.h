--- conflicted
+++ resolved
@@ -72,14 +72,11 @@
   protected:
     DynamicsIdentifier &identifier_;
     SPHSystem &sph_system_;
-<<<<<<< HEAD
+    SPHBody &sph_body_;
+    BaseParticles *particles_;
 
     template <typename... T>
     class ComputingKernel; /**< Computing kernel for a local dynamics type */
-=======
-    SPHBody &sph_body_;
-    BaseParticles *particles_;
->>>>>>> fd30d8ea
 };
 using LocalDynamics = BaseLocalDynamics<SPHBody>;
 
