--- conflicted
+++ resolved
@@ -285,13 +285,8 @@
 void ShellCurvature::compute_initial_curvature()
 {
     particle_for(
-<<<<<<< HEAD
-        execution::ParallelPolicy(),
-        IndexRange(0, particles_->total_real_particles_),
-=======
-        par,
+        execution::ParallelPolicy,
         particles_->TotalRealParticles(),
->>>>>>> 71c36b57
         [this](size_t index_i)
         {
             Matd dn_0_i = Matd::Zero();
