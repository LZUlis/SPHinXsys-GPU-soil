--- conflicted
+++ resolved
@@ -28,16 +28,8 @@
 //=================================================================================================//
 RepulsionDensitySummation<Contact<>>::
     RepulsionDensitySummation(SurfaceContactRelation &solid_body_contact_relation)
-<<<<<<< HEAD
-    : RepulsionDensitySummation<Base, DataDelegateContact>(solid_body_contact_relation,
-                                                           dynamic_cast<SurfaceContactRelationToShell *>(&solid_body_contact_relation)
-                                                               ? "RepulsionDensityShellSolid"
-                                                               : "RepulsionDensitySolidSolid"),
-      mass_(*particles_->getVariableByName<Real>("Mass")),
-=======
     : RepulsionDensitySummation<Base, DataDelegateContact>(solid_body_contact_relation, "RepulsionDensity"),
       mass_(*particles_->getVariableDataByName<Real>("Mass")),
->>>>>>> 84af8c0d
       offset_W_ij_(StdVec<Real>(contact_configuration_.size(), 0.0))
 {
     for (size_t k = 0; k != contact_particles_.size(); ++k)
