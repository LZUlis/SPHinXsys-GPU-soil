/**
 * @file 	shell_beam_collision.cpp
 * @brief 	A rigid shell rigid box hitting an elastic wall boundary
 * @details This is a case to test shell contact formulations in a reverse way (shell to elastic solid).
 * @author 	Massoud Rezavand, Virtonomy GmbH and Xiangyu Hu
 */
#include "sphinxsys.h" //SPHinXsys Library.
using namespace SPH;   // Namespace cite here.
//----------------------------------------------------------------------
//	Basic geometry parameters and numerical setup.
//----------------------------------------------------------------------
Real DL = 4.0;                        /**< box length. */
Real DH = 4.0;                        /**< box height. */
Real resolution_ref = 0.025;          /**< reference resolution. */
Real BW = resolution_ref * 4.;        /**< wall width for BCs. */
Real thickness = resolution_ref * 1.; /**< shell thickness. */
Real level_set_refinement_ratio = resolution_ref / (0.1 * thickness);
BoundingBox system_domain_bounds(Vec2d(-BW, -BW), Vec2d(DL + BW, DH + BW));
Vec2d circle_center(2.0, 2.0);
Real circle_radius = 0.5;
//----------------------------------------------------------------------
//	Global parameters on material properties
//----------------------------------------------------------------------
Real rho0_s = 1.0;               /** Normalized density. */
Real Youngs_modulus = 5e3;       /** Normalized Young's modulus. */
Real poisson = 0.45;             /** Poisson ratio. */
Real physical_viscosity = 200.0; /** physical damping, here we choose the same value as numerical viscosity. */
//----------------------------------------------------------------------
//	Bodies with cases-dependent geometries (ComplexShape).
//----------------------------------------------------------------------
class Beam : public MultiPolygonShape
{
  public:
    explicit Beam(const std::string &shape_name) : MultiPolygonShape(shape_name)
    {
        std::vector<Vecd> outer_beam_shape;
        outer_beam_shape.push_back(Vecd(-BW, -BW));
        outer_beam_shape.push_back(Vecd(-BW, DH + BW));
        outer_beam_shape.push_back(Vecd(0.0, DH + BW));
        outer_beam_shape.push_back(Vecd(0.0, -BW));
        outer_beam_shape.push_back(Vecd(-BW, -BW));

        multi_polygon_.addAPolygon(outer_beam_shape, ShapeBooleanOps::add);
    }
};
class Shell : public ComplexShape
{
  public:
    explicit Shell(const std::string &shape_name) : ComplexShape(shape_name)
    {
        add<GeometricShapeBall>(circle_center, circle_radius + resolution_ref);
        subtract<GeometricShapeBall>(circle_center, circle_radius);
    }
};
//----------------------------------------------------------------------
//	define the beam base which will be constrained.
//----------------------------------------------------------------------
MultiPolygon createBeamConstrainShape()
{
    // a beam base shape
    std::vector<Vecd> bottom_beam_base_shape{
        Vecd(-1.5 * BW, -1.5 * BW), Vecd(-1.5 * BW, 0.5 * resolution_ref),
        Vecd(0.5 * resolution_ref, 0.5 * resolution_ref),
        Vecd(0.5 * resolution_ref, -1.5 * BW), Vecd(-1.5 * BW, -1.5 * BW)};

    std::vector<Vecd> top_beam_base_shape{
        Vecd(-1.5 * BW, DH - 0.5 * resolution_ref), Vecd(-1.5 * BW, DH + 1.5 * BW),
        Vecd(0.5 * resolution_ref, DH + 1.5 * BW),
        Vecd(0.5 * resolution_ref, DH - 0.5 * resolution_ref), Vecd(-1.5 * BW, DH - 0.5 * resolution_ref)};

    MultiPolygon multi_polygon;
    multi_polygon.addAPolygon(bottom_beam_base_shape, ShapeBooleanOps::add);
    multi_polygon.addAPolygon(top_beam_base_shape, ShapeBooleanOps::add);
    return multi_polygon;
};
//----------------------------------------------------------------------
//	Main program starts here.
//----------------------------------------------------------------------
int main(int ac, char *av[])
{
    //----------------------------------------------------------------------
    //	Build up the environment of a SPHSystem with global controls.
    //----------------------------------------------------------------------
    SPHSystem sph_system(system_domain_bounds, resolution_ref);
    /** Tag for running particle relaxation for the initially body-fitted distribution */
    sph_system.setRunParticleRelaxation(false);
    /** Tag for starting with relaxed body-fitted particles distribution */
    sph_system.setReloadParticles(true);
    sph_system.handleCommandlineOptions(ac, av);
    IOEnvironment io_environment(sph_system);
    //----------------------------------------------------------------------
    //	Creating body, materials and particles.
    //----------------------------------------------------------------------
    SolidBody shell(sph_system, makeShared<Shell>("Shell"));
    shell.defineAdaptation<SPHAdaptation>(1.15, 1.0);
    // here dummy linear elastic solid is use because no solid dynamics in particle relaxation
    shell.defineParticlesAndMaterial<ShellParticles, SaintVenantKirchhoffSolid>(1.0, 1.0, 0.0);
    if (!sph_system.RunParticleRelaxation() && sph_system.ReloadParticles())
    {
        shell.generateParticles<ParticleGeneratorReload>(io_environment, shell.getName());
    }
    else
    {
        shell.defineBodyLevelSetShape(level_set_refinement_ratio)->writeLevelSet(io_environment);
        shell.generateParticles<ThickSurfaceParticleGeneratorLattice>(thickness);
    }

    if (!sph_system.RunParticleRelaxation() && !sph_system.ReloadParticles())
    {
        std::cout << "Error: This case requires reload shell particles for simulation!" << std::endl;
        return 0;
    }

    SolidBody beam(sph_system, makeShared<Beam>("Beam"));
    beam.defineParticlesAndMaterial<ElasticSolidParticles, SaintVenantKirchhoffSolid>(rho0_s, Youngs_modulus, poisson);
    beam.generateParticles<ParticleGeneratorLattice>();
    //----------------------------------------------------------------------
    //	Define body relation map.
    //	The contact map gives the topological connections between the bodies.
    //	Basically the the range of bodies to build neighbor particle lists.
    //  Generally, we first define all the inner relations, then the contact relations.
    //  At last, we define the complex relaxations by combining previous defined
    //  inner and contact relations.
    //----------------------------------------------------------------------
    InnerRelation beam_inner(beam);
    SurfaceContactRelation shell_contact(shell, {&beam});
    SurfaceContactRelation beam_contact(beam, {&shell});
    //----------------------------------------------------------------------
    //	Run particle relaxation for body-fitted distribution if chosen.
    //----------------------------------------------------------------------
    if (sph_system.RunParticleRelaxation())
    {
        //----------------------------------------------------------------------
        //	Define body relation map used for particle relaxation.
        //----------------------------------------------------------------------
        InnerRelation shell_inner(shell);
        //----------------------------------------------------------------------
        //	Define the methods for particle relaxation for wall boundary.
        //----------------------------------------------------------------------
        SimpleDynamics<RandomizeParticlePosition> shell_random_particles(shell);
<<<<<<< HEAD
        relax_dynamics::ShellRelaxationStep relaxation_step_shell_inner(shell_inner);
=======
        relax_dynamics::ShellRelaxationStepInner relaxation_step_shell_inner(shell_inner);
>>>>>>> 348b4e07
        relax_dynamics::ShellNormalDirectionPrediction shell_normal_prediction(shell_inner, thickness, cos(Pi / 3.75));
        shell.addBodyStateForRecording<int>("UpdatedIndicator");
        //----------------------------------------------------------------------
        //	Output for particle relaxation.
        //----------------------------------------------------------------------
        BodyStatesRecordingToVtp write_relaxed_particles(io_environment, sph_system.real_bodies_);
        MeshRecordingToPlt write_mesh_cell_linked_list(io_environment, shell.getCellLinkedList());
        ReloadParticleIO write_particle_reload_files(io_environment, {&shell});
        //----------------------------------------------------------------------
        //	Particle relaxation starts here.
        //----------------------------------------------------------------------
        shell_random_particles.exec(0.25);

        relaxation_step_shell_inner.MidSurfaceBounding().exec();
        write_relaxed_particles.writeToFile(0);
        shell.updateCellLinkedList();
        write_mesh_cell_linked_list.writeToFile(0);
        //----------------------------------------------------------------------
        //	From here iteration for particle relaxation begins.
        //----------------------------------------------------------------------
        int ite = 0;
        int relax_step = 1000;
        while (ite < relax_step)
        {
            for (int k = 0; k < 2; ++k)
                relaxation_step_shell_inner.exec();
            ite += 1;
            if (ite % 100 == 0)
            {
                std::cout << std::fixed << std::setprecision(9) << "Relaxation steps N = " << ite << "\n";
                write_relaxed_particles.writeToFile(ite);
            }
        }
        std::cout << "The physics relaxation process of ball particles finish !" << std::endl;
        shell_normal_prediction.exec();
        write_relaxed_particles.writeToFile(ite);
        write_particle_reload_files.writeToFile(0);
        return 0;
    }
    //----------------------------------------------------------------------
    //	Define the main numerical methods used in the simulation.
    //	Note that there may be data dependence on the constructors of these methods.
    //----------------------------------------------------------------------
    /** Define external force.*/
    SimpleDynamics<TimeStepInitialization> beam_initialize_timestep(beam);
    InteractionWithUpdate<KernelCorrectionMatrixInner> beam_corrected_configuration(beam_inner);
    ReduceDynamics<solid_dynamics::AcousticTimeStepSize> shell_get_time_step_size(beam);
    /** stress relaxation for the walls. */
    Dynamics1Level<solid_dynamics::Integration1stHalfPK2> beam_stress_relaxation_first_half(beam_inner);
    Dynamics1Level<solid_dynamics::Integration2ndHalf> beam_stress_relaxation_second_half(beam_inner);
    /** Algorithms for shell-solid contact. */
    InteractionDynamics<solid_dynamics::ContactDensitySummation> beam_shell_update_contact_density(beam_contact);
    InteractionDynamics<solid_dynamics::ContactForceFromWall> beam_compute_solid_contact_forces(beam_contact);
    InteractionDynamics<solid_dynamics::ContactForceToWall> shell_compute_solid_contact_forces(shell_contact);
    BodyRegionByParticle holder(beam, makeShared<MultiPolygonShape>(createBeamConstrainShape()));
    SimpleDynamics<solid_dynamics::FixBodyPartConstraint> constraint_holder(holder);
    /** Damping with the solid body*/
    DampingWithRandomChoice<InteractionSplit<DampingPairwiseInner<Vec2d>>>
        beam_damping(0.5, beam_inner, "Velocity", physical_viscosity);
    //----------------------------------------------------------------------
    //	Define the methods for I/O operations and observations of the simulation.
    //----------------------------------------------------------------------
    BodyStatesRecordingToVtp body_states_recording(io_environment, sph_system.real_bodies_);
    //----------------------------------------------------------------------
    /**
     * The multi body system from simbody.
     */
    SimTK::MultibodySystem MBsystem;
    /** The bodies or matter of the MBsystem. */
    SimTK::SimbodyMatterSubsystem matter(MBsystem);
    /** The forces of the MBsystem.*/
    SimTK::GeneralForceSubsystem forces(MBsystem);
    /** Mass properties of the rigid shell box. */
    SolidBodyPartForSimbody shell_multibody(shell, makeShared<Shell>("Shell"));
    SimTK::Body::Rigid rigid_info(*shell_multibody.body_part_mass_properties_);
    SimTK::MobilizedBody::Slider
        shellMBody(matter.Ground(), SimTK::Transform(SimTKVec3(0)), rigid_info, SimTK::Transform(SimTKVec3(0)));
    /** Gravity. */
    SimTK::Force::UniformGravity sim_gravity(forces, matter, SimTKVec3(Real(-150.), 0.0, 0.0));
    /** discrete forces acting on the bodies. */
    SimTK::Force::DiscreteForces force_on_bodies(forces, matter);
    /** Time stepping method for multibody system.*/
    SimTK::State state = MBsystem.realizeTopology();
    SimTK::RungeKuttaMersonIntegrator integ(MBsystem);
    integ.setAccuracy(1e-3);
    integ.setAllowInterpolation(false);
    integ.initialize(state);
    /** Coupling between SimBody and SPH.*/
    ReduceDynamics<solid_dynamics::TotalForceOnBodyPartForSimBody>
        force_on_shell(shell_multibody, MBsystem, shellMBody, integ);
    SimpleDynamics<solid_dynamics::ConstraintBodyPartBySimBody>
        constraint_shell(shell_multibody, MBsystem, shellMBody, integ);
    //----------------------------------------------------------------------
    //	Prepare the simulation with cell linked list, configuration
    //	and case specified initial condition if necessary.
    //----------------------------------------------------------------------
    sph_system.initializeSystemCellLinkedLists();
    sph_system.initializeSystemConfigurations();
    beam_corrected_configuration.exec();
    /** Initial states output. */
    body_states_recording.writeToFile(0);
    /** Main loop. */
    int ite = 0;
    Real T0 = 1.0;
    Real end_time = T0;
    Real output_interval = 0.01 * T0;
    Real dt = 0.0;
    //----------------------------------------------------------------------
    //	Statistics for CPU time
    //----------------------------------------------------------------------
    TickCount t1 = TickCount::now();
    TimeInterval interval;
    //----------------------------------------------------------------------
    //	Main loop starts here.
    //----------------------------------------------------------------------
    while (GlobalStaticVariables::physical_time_ < end_time)
    {
        Real integration_time = 0.0;
        while (integration_time < output_interval)
        {
            beam_initialize_timestep.exec();
            if (ite % 100 == 0)
            {
                std::cout << "N=" << ite << " Time: "
                          << GlobalStaticVariables::physical_time_ << "	dt: " << dt << "\n";
            }
            beam_shell_update_contact_density.exec();
            beam_compute_solid_contact_forces.exec();
            shell_compute_solid_contact_forces.exec();

            {
                SimTK::State &state_for_update = integ.updAdvancedState();
                force_on_bodies.clearAllBodyForces(state_for_update);
                force_on_bodies.setOneBodyForce(state_for_update, shellMBody, force_on_shell.exec());
                integ.stepBy(dt);
                constraint_shell.exec();
            }

            beam_stress_relaxation_first_half.exec(dt);
            constraint_holder.exec(dt);
            beam_damping.exec(dt);
            constraint_holder.exec(dt);
            beam_stress_relaxation_second_half.exec(dt);

            shell.updateCellLinkedList();
            shell_contact.updateConfiguration();
            beam.updateCellLinkedList();
            beam_contact.updateConfiguration();

            ite++;
            Real dt_free = shell_get_time_step_size.exec();
            dt = dt_free;
            integration_time += dt;
            GlobalStaticVariables::physical_time_ += dt;
        }
        TickCount t2 = TickCount::now();
        body_states_recording.writeToFile(ite);
        TickCount t3 = TickCount::now();
        interval += t3 - t2;
    }
    TickCount t4 = TickCount::now();

    TimeInterval tt;
    tt = t4 - t1 - interval;
    std::cout << "Total wall time for computation: " << tt.seconds() << " seconds." << std::endl;

    return 0;
}<|MERGE_RESOLUTION|>--- conflicted
+++ resolved
@@ -138,11 +138,7 @@
         //	Define the methods for particle relaxation for wall boundary.
         //----------------------------------------------------------------------
         SimpleDynamics<RandomizeParticlePosition> shell_random_particles(shell);
-<<<<<<< HEAD
         relax_dynamics::ShellRelaxationStep relaxation_step_shell_inner(shell_inner);
-=======
-        relax_dynamics::ShellRelaxationStepInner relaxation_step_shell_inner(shell_inner);
->>>>>>> 348b4e07
         relax_dynamics::ShellNormalDirectionPrediction shell_normal_prediction(shell_inner, thickness, cos(Pi / 3.75));
         shell.addBodyStateForRecording<int>("UpdatedIndicator");
         //----------------------------------------------------------------------
