--- conflicted
+++ resolved
@@ -231,13 +231,9 @@
   private:
     void tagManually(size_t index_i)
     {
-<<<<<<< HEAD
         if (base_particles_.ParticlePositions()[index_i][0] < -DL_sponge + buffer_width ||
             base_particles_.ParticlePositions()[index_i][1] > 2.0 * DH - buffer_width ||
             base_particles_.ParticlePositions()[index_i][1] < -DH + buffer_width)
-=======
-        if (base_particles_.ParticlePositions()[index_i][0] < -DL_sponge + buffer_width || base_particles_.ParticlePositions()[index_i][1] > 2.0 * DH - buffer_width || base_particles_.ParticlePositions()[index_i][1] < -DH + buffer_width)
->>>>>>> 89345bcc
         {
             body_part_particles_.push_back(index_i);
         }
@@ -487,15 +483,11 @@
             //            right_up_disposer_outflow_deletion.exec();
             //            right_down_disposer_outflow_deletion.exec();
 
-<<<<<<< HEAD
             if (number_of_iterations % 100 == 0 && number_of_iterations != 1)
             {
                 particle_sorting.exec();
             }
             water_block.updateCellLinkedList();
-=======
-            //            water_block.updateCellLinkedListWithParticleSort(100);
->>>>>>> 89345bcc
             shell_update_normal.exec();
             shell_body.updateCellLinkedList();
             shell_curvature_inner.updateConfiguration();
